//! This crate provides two major things:
//!
//! 1. The types served by the `http_api` crate.
//! 2. A wrapper around `reqwest` that forms a HTTP client, able of consuming the endpoints served
//!    by the `http_api` crate.
//!
//! Eventually it would be ideal to publish this crate on crates.io, however we have some local
//! dependencies preventing this presently.

#[cfg(feature = "lighthouse")]
pub mod lighthouse;
#[cfg(feature = "lighthouse")]
pub mod lighthouse_vc;
pub mod mixin;
pub mod types;

use self::mixin::{RequestAccept, ResponseForkName, ResponseOptional};
use self::types::{Error as ResponseError, *};
use ::types::map_fork_name_with;
use futures::Stream;
use futures_util::StreamExt;
use lighthouse_network::PeerId;
pub use reqwest;
use reqwest::{IntoUrl, RequestBuilder, Response};
pub use reqwest::{StatusCode, Url};
use sensitive_url::SensitiveUrl;
use serde::{de::DeserializeOwned, Serialize};
use std::convert::TryFrom;
use std::fmt;
use std::iter::Iterator;
use std::path::PathBuf;
use std::time::Duration;

pub const V1: EndpointVersion = EndpointVersion(1);
pub const V2: EndpointVersion = EndpointVersion(2);

pub const CONSENSUS_VERSION_HEADER: &str = "Eth-Consensus-Version";

#[derive(Debug)]
pub enum Error {
    /// The `reqwest` client raised an error.
    Reqwest(reqwest::Error),
    /// The server returned an error message where the body was able to be parsed.
    ServerMessage(ErrorMessage),
    /// The server returned an error message with an array of errors.
    ServerIndexedMessage(IndexedErrorMessage),
    /// The server returned an error message where the body was unable to be parsed.
    StatusCode(StatusCode),
    /// The supplied URL is badly formatted. It should look something like `http://127.0.0.1:5052`.
    InvalidUrl(SensitiveUrl),
    /// The supplied validator client secret is invalid.
    InvalidSecret(String),
    /// The server returned a response with an invalid signature. It may be an impostor.
    InvalidSignatureHeader,
    /// The server returned a response without a signature header. It may be an impostor.
    MissingSignatureHeader,
    /// The server returned an invalid JSON response.
    InvalidJson(serde_json::Error),
    /// The server returned an invalid server-sent event.
    InvalidServerSentEvent(String),
    /// The server returned an invalid SSZ response.
    InvalidSsz(ssz::DecodeError),
    /// An I/O error occurred while loading an API token from disk.
    TokenReadError(PathBuf, std::io::Error),
    /// The client has been configured without a server pubkey, but requires one for this request.
    NoServerPubkey,
    /// The client has been configured without an API token, but requires one for this request.
    NoToken,
}

impl From<reqwest::Error> for Error {
    fn from(error: reqwest::Error) -> Self {
        Error::Reqwest(error)
    }
}

impl Error {
    /// If the error has a HTTP status code, return it.
    pub fn status(&self) -> Option<StatusCode> {
        match self {
            Error::Reqwest(error) => error.status(),
            Error::ServerMessage(msg) => StatusCode::try_from(msg.code).ok(),
            Error::ServerIndexedMessage(msg) => StatusCode::try_from(msg.code).ok(),
            Error::StatusCode(status) => Some(*status),
            Error::InvalidUrl(_) => None,
            Error::InvalidSecret(_) => None,
            Error::InvalidSignatureHeader => None,
            Error::MissingSignatureHeader => None,
            Error::InvalidJson(_) => None,
            Error::InvalidServerSentEvent(_) => None,
            Error::InvalidSsz(_) => None,
            Error::TokenReadError(..) => None,
            Error::NoServerPubkey | Error::NoToken => None,
        }
    }
}

impl fmt::Display for Error {
    fn fmt(&self, f: &mut fmt::Formatter<'_>) -> fmt::Result {
        write!(f, "{:?}", self)
    }
}

/// A struct to define a variety of different timeouts for different validator tasks to ensure
/// proper fallback behaviour.
#[derive(Clone)]
pub struct Timeouts {
    pub attestation: Duration,
    pub attester_duties: Duration,
    pub liveness: Duration,
    pub proposal: Duration,
    pub proposer_duties: Duration,
    pub sync_duties: Duration,
}

impl Timeouts {
    pub fn set_all(timeout: Duration) -> Self {
        Timeouts {
            attestation: timeout,
            attester_duties: timeout,
            liveness: timeout,
            proposal: timeout,
            proposer_duties: timeout,
            sync_duties: timeout,
        }
    }
}

/// A wrapper around `reqwest::Client` which provides convenience methods for interfacing with a
/// Lighthouse Beacon Node HTTP server (`http_api`).
#[derive(Clone)]
pub struct BeaconNodeHttpClient {
    client: reqwest::Client,
    server: SensitiveUrl,
    timeouts: Timeouts,
}

impl fmt::Display for BeaconNodeHttpClient {
    fn fmt(&self, f: &mut fmt::Formatter<'_>) -> fmt::Result {
        self.server.fmt(f)
    }
}

impl AsRef<str> for BeaconNodeHttpClient {
    fn as_ref(&self) -> &str {
        self.server.as_ref()
    }
}

impl BeaconNodeHttpClient {
    pub fn new(server: SensitiveUrl, timeouts: Timeouts) -> Self {
        Self {
            client: reqwest::Client::new(),
            server,
            timeouts,
        }
    }

    pub fn from_components(
        server: SensitiveUrl,
        client: reqwest::Client,
        timeouts: Timeouts,
    ) -> Self {
        Self {
            client,
            server,
            timeouts,
        }
    }

    /// Return the path with the standard `/eth/vX` prefix applied.
    fn eth_path(&self, version: EndpointVersion) -> Result<Url, Error> {
        let mut path = self.server.full.clone();

        path.path_segments_mut()
            .map_err(|()| Error::InvalidUrl(self.server.clone()))?
            .push("eth")
            .push(&version.to_string());

        Ok(path)
    }

    /// Perform a HTTP GET request.
    async fn get<T: DeserializeOwned, U: IntoUrl>(&self, url: U) -> Result<T, Error> {
        let response = self.get_response(url, |b| b).await?;
        Ok(response.json().await?)
    }

    /// Perform an HTTP GET request, returning the `Response` for processing.
    pub async fn get_response<U: IntoUrl>(
        &self,
        url: U,
        builder: impl FnOnce(RequestBuilder) -> RequestBuilder,
    ) -> Result<Response, Error> {
        let response = builder(self.client.get(url)).send().await?;
        ok_or_error(response).await
    }

    /// Perform a HTTP GET request with a custom timeout.
    async fn get_with_timeout<T: DeserializeOwned, U: IntoUrl>(
        &self,
        url: U,
        timeout: Duration,
    ) -> Result<T, Error> {
        let response = self
            .get_response(url, |builder| builder.timeout(timeout))
            .await?;
        Ok(response.json().await?)
    }

    /// Perform a HTTP GET request, returning `None` on a 404 error.
    async fn get_opt<T: DeserializeOwned, U: IntoUrl>(&self, url: U) -> Result<Option<T>, Error> {
        match self.get_response(url, |b| b).await.optional()? {
            Some(response) => Ok(Some(response.json().await?)),
            None => Ok(None),
        }
    }

    /// Perform a HTTP GET request with a custom timeout, returning `None` on a 404 error.
    async fn get_opt_with_timeout<T: DeserializeOwned, U: IntoUrl>(
        &self,
        url: U,
        timeout: Duration,
    ) -> Result<Option<T>, Error> {
        let opt_response = self
            .get_response(url, |b| b.timeout(timeout))
            .await
            .optional()?;
        match opt_response {
            Some(response) => Ok(Some(response.json().await?)),
            None => Ok(None),
        }
    }

    /// Perform a HTTP GET request using an 'accept' header, returning `None` on a 404 error.
    pub async fn get_bytes_opt_accept_header<U: IntoUrl>(
        &self,
        url: U,
        accept_header: Accept,
    ) -> Result<Option<Vec<u8>>, Error> {
        let opt_response = self
            .get_response(url, |b| b.accept(accept_header))
            .await
            .optional()?;
        match opt_response {
            Some(resp) => Ok(Some(resp.bytes().await?.into_iter().collect::<Vec<_>>())),
            None => Ok(None),
        }
    }

    /// Perform a HTTP POST request.
    async fn post<T: Serialize, U: IntoUrl>(&self, url: U, body: &T) -> Result<(), Error> {
        self.post_generic(url, body, None).await?;
        Ok(())
    }

    /// Perform a HTTP POST request, returning a JSON response.
    #[cfg(feature = "lighthouse")]
    async fn post_with_response<T: Serialize, U: IntoUrl, R: DeserializeOwned>(
        &self,
        url: U,
        body: &T,
    ) -> Result<R, Error> {
        self.post_generic(url, body, None)
            .await?
            .json()
            .await
            .map_err(Error::Reqwest)
    }

    /// Perform a HTTP POST request with a custom timeout.
    async fn post_with_timeout<T: Serialize, U: IntoUrl>(
        &self,
        url: U,
        body: &T,
        timeout: Duration,
    ) -> Result<(), Error> {
        self.post_generic(url, body, Some(timeout)).await?;
        Ok(())
    }

    /// Perform a HTTP POST request with a custom timeout, returning a JSON response.
    async fn post_with_timeout_and_response<T: DeserializeOwned, U: IntoUrl, V: Serialize>(
        &self,
        url: U,
        body: &V,
        timeout: Duration,
    ) -> Result<T, Error> {
        self.post_generic(url, body, Some(timeout))
            .await?
            .json()
            .await
            .map_err(Error::Reqwest)
    }

    /// Generic POST function supporting arbitrary responses and timeouts.
    async fn post_generic<T: Serialize, U: IntoUrl>(
        &self,
        url: U,
        body: &T,
        timeout: Option<Duration>,
    ) -> Result<Response, Error> {
        let mut builder = self.client.post(url);
        if let Some(timeout) = timeout {
            builder = builder.timeout(timeout);
        }
        let response = builder.json(body).send().await?;
        ok_or_error(response).await
    }

    /// `GET beacon/genesis`
    ///
    /// ## Errors
    ///
    /// May return a `404` if beacon chain genesis has not yet occurred.
    pub async fn get_beacon_genesis(&self) -> Result<GenericResponse<GenesisData>, Error> {
        let mut path = self.eth_path(V1)?;

        path.path_segments_mut()
            .map_err(|()| Error::InvalidUrl(self.server.clone()))?
            .push("beacon")
            .push("genesis");

        self.get(path).await
    }

    /// `GET beacon/states/{state_id}/root`
    ///
    /// Returns `Ok(None)` on a 404 error.
    pub async fn get_beacon_states_root(
        &self,
        state_id: StateId,
    ) -> Result<Option<GenericResponse<RootData>>, Error> {
        let mut path = self.eth_path(V1)?;

        path.path_segments_mut()
            .map_err(|()| Error::InvalidUrl(self.server.clone()))?
            .push("beacon")
            .push("states")
            .push(&state_id.to_string())
            .push("root");

        self.get_opt(path).await
    }

    /// `GET beacon/states/{state_id}/fork`
    ///
    /// Returns `Ok(None)` on a 404 error.
    pub async fn get_beacon_states_fork(
        &self,
        state_id: StateId,
    ) -> Result<Option<GenericResponse<Fork>>, Error> {
        let mut path = self.eth_path(V1)?;

        path.path_segments_mut()
            .map_err(|()| Error::InvalidUrl(self.server.clone()))?
            .push("beacon")
            .push("states")
            .push(&state_id.to_string())
            .push("fork");

        self.get_opt(path).await
    }

    /// `GET beacon/states/{state_id}/finality_checkpoints`
    ///
    /// Returns `Ok(None)` on a 404 error.
    pub async fn get_beacon_states_finality_checkpoints(
        &self,
        state_id: StateId,
    ) -> Result<Option<GenericResponse<FinalityCheckpointsData>>, Error> {
        let mut path = self.eth_path(V1)?;

        path.path_segments_mut()
            .map_err(|()| Error::InvalidUrl(self.server.clone()))?
            .push("beacon")
            .push("states")
            .push(&state_id.to_string())
            .push("finality_checkpoints");

        self.get_opt(path).await
    }

    /// `GET beacon/states/{state_id}/validator_balances?id`
    ///
    /// Returns `Ok(None)` on a 404 error.
    pub async fn get_beacon_states_validator_balances(
        &self,
        state_id: StateId,
        ids: Option<&[ValidatorId]>,
    ) -> Result<Option<GenericResponse<Vec<ValidatorBalanceData>>>, Error> {
        let mut path = self.eth_path(V1)?;

        path.path_segments_mut()
            .map_err(|()| Error::InvalidUrl(self.server.clone()))?
            .push("beacon")
            .push("states")
            .push(&state_id.to_string())
            .push("validator_balances");

        if let Some(ids) = ids {
            let id_string = ids
                .iter()
                .map(|i| i.to_string())
                .collect::<Vec<_>>()
                .join(",");
            path.query_pairs_mut().append_pair("id", &id_string);
        }

        self.get_opt(path).await
    }

    /// `GET beacon/states/{state_id}/validators?id,status`
    ///
    /// Returns `Ok(None)` on a 404 error.
    pub async fn get_beacon_states_validators(
        &self,
        state_id: StateId,
        ids: Option<&[ValidatorId]>,
        statuses: Option<&[ValidatorStatus]>,
    ) -> Result<Option<GenericResponse<Vec<ValidatorData>>>, Error> {
        let mut path = self.eth_path(V1)?;

        path.path_segments_mut()
            .map_err(|()| Error::InvalidUrl(self.server.clone()))?
            .push("beacon")
            .push("states")
            .push(&state_id.to_string())
            .push("validators");

        if let Some(ids) = ids {
            let id_string = ids
                .iter()
                .map(|i| i.to_string())
                .collect::<Vec<_>>()
                .join(",");
            path.query_pairs_mut().append_pair("id", &id_string);
        }

        if let Some(statuses) = statuses {
            let status_string = statuses
                .iter()
                .map(|i| i.to_string())
                .collect::<Vec<_>>()
                .join(",");
            path.query_pairs_mut().append_pair("status", &status_string);
        }

        self.get_opt(path).await
    }

    /// `GET beacon/states/{state_id}/committees?slot,index,epoch`
    ///
    /// Returns `Ok(None)` on a 404 error.
    pub async fn get_beacon_states_committees(
        &self,
        state_id: StateId,
        slot: Option<Slot>,
        index: Option<u64>,
        epoch: Option<Epoch>,
    ) -> Result<Option<GenericResponse<Vec<CommitteeData>>>, Error> {
        let mut path = self.eth_path(V1)?;

        path.path_segments_mut()
            .map_err(|()| Error::InvalidUrl(self.server.clone()))?
            .push("beacon")
            .push("states")
            .push(&state_id.to_string())
            .push("committees");

        if let Some(slot) = slot {
            path.query_pairs_mut()
                .append_pair("slot", &slot.to_string());
        }

        if let Some(index) = index {
            path.query_pairs_mut()
                .append_pair("index", &index.to_string());
        }

        if let Some(epoch) = epoch {
            path.query_pairs_mut()
                .append_pair("epoch", &epoch.to_string());
        }

        self.get_opt(path).await
    }

    /// `GET beacon/states/{state_id}/sync_committees?epoch`
    pub async fn get_beacon_states_sync_committees(
        &self,
        state_id: StateId,
        epoch: Option<Epoch>,
    ) -> Result<GenericResponse<SyncCommitteeByValidatorIndices>, Error> {
        let mut path = self.eth_path(V1)?;

        path.path_segments_mut()
            .map_err(|()| Error::InvalidUrl(self.server.clone()))?
            .push("beacon")
            .push("states")
            .push(&state_id.to_string())
            .push("sync_committees");

        if let Some(epoch) = epoch {
            path.query_pairs_mut()
                .append_pair("epoch", &epoch.to_string());
        }

        self.get(path).await
    }

    /// `GET beacon/states/{state_id}/validators/{validator_id}`
    ///
    /// Returns `Ok(None)` on a 404 error.
    pub async fn get_beacon_states_validator_id(
        &self,
        state_id: StateId,
        validator_id: &ValidatorId,
    ) -> Result<Option<GenericResponse<ValidatorData>>, Error> {
        let mut path = self.eth_path(V1)?;

        path.path_segments_mut()
            .map_err(|()| Error::InvalidUrl(self.server.clone()))?
            .push("beacon")
            .push("states")
            .push(&state_id.to_string())
            .push("validators")
            .push(&validator_id.to_string());

        self.get_opt(path).await
    }

    /// `GET beacon/headers?slot,parent_root`
    ///
    /// Returns `Ok(None)` on a 404 error.
    pub async fn get_beacon_headers(
        &self,
        slot: Option<Slot>,
        parent_root: Option<Hash256>,
    ) -> Result<Option<GenericResponse<Vec<BlockHeaderData>>>, Error> {
        let mut path = self.eth_path(V1)?;

        path.path_segments_mut()
            .map_err(|()| Error::InvalidUrl(self.server.clone()))?
            .push("beacon")
            .push("headers");

        if let Some(slot) = slot {
            path.query_pairs_mut()
                .append_pair("slot", &slot.to_string());
        }

        if let Some(root) = parent_root {
            path.query_pairs_mut()
                .append_pair("parent_root", &format!("{:?}", root));
        }

        self.get_opt(path).await
    }

    /// `GET beacon/headers/{block_id}`
    ///
    /// Returns `Ok(None)` on a 404 error.
    pub async fn get_beacon_headers_block_id(
        &self,
        block_id: BlockId,
    ) -> Result<Option<GenericResponse<BlockHeaderData>>, Error> {
        let mut path = self.eth_path(V1)?;

        path.path_segments_mut()
            .map_err(|()| Error::InvalidUrl(self.server.clone()))?
            .push("beacon")
            .push("headers")
            .push(&block_id.to_string());

        self.get_opt(path).await
    }

    /// `POST beacon/blocks`
    ///
    /// Returns `Ok(None)` on a 404 error.
    pub async fn post_beacon_blocks<T: EthSpec, Payload: ExecPayload<T>>(
        &self,
        block: &SignedBeaconBlock<T, Payload>,
    ) -> Result<(), Error> {
        let mut path = self.eth_path(V1)?;

        path.path_segments_mut()
            .map_err(|()| Error::InvalidUrl(self.server.clone()))?
            .push("beacon")
            .push("blocks");

        self.post_with_timeout(path, block, self.timeouts.proposal)
            .await?;

        Ok(())
    }

    /// `POST beacon/blinded_blocks`
    ///
    /// Returns `Ok(None)` on a 404 error.
    pub async fn post_beacon_blinded_blocks<T: EthSpec, Payload: ExecPayload<T>>(
        &self,
        block: &SignedBeaconBlock<T, Payload>,
    ) -> Result<(), Error> {
        let mut path = self.eth_path(V1)?;

        path.path_segments_mut()
            .map_err(|()| Error::InvalidUrl(self.server.clone()))?
            .push("beacon")
            .push("blinded_blocks");

        self.post_with_timeout(path, block, self.timeouts.proposal)
            .await?;

        Ok(())
    }

    /// Path for `v2/beacon/blocks`
    pub fn get_beacon_blocks_path(&self, block_id: BlockId) -> Result<Url, Error> {
        let mut path = self.eth_path(V2)?;
        path.path_segments_mut()
            .map_err(|()| Error::InvalidUrl(self.server.clone()))?
            .push("beacon")
            .push("blocks")
            .push(&block_id.to_string());
        Ok(path)
    }

    /// `GET v2/beacon/blocks`
    ///
    /// Returns `Ok(None)` on a 404 error.
    pub async fn get_beacon_blocks<T: EthSpec>(
        &self,
        block_id: BlockId,
    ) -> Result<Option<ForkVersionedResponse<SignedBeaconBlock<T>>>, Error> {
        let path = self.get_beacon_blocks_path(block_id)?;
        let response = match self.get_response(path, |b| b).await.optional()? {
            Some(res) => res,
            None => return Ok(None),
        };

        // If present, use the fork provided in the headers to decode the block. Gracefully handle
        // missing and malformed fork names by falling back to regular deserialisation.
        let (block, version) = match response.fork_name_from_header() {
            Ok(Some(fork_name)) => {
                map_fork_name_with!(fork_name, SignedBeaconBlock, {
                    let ForkVersionedResponse { version, data } = response.json().await?;
                    (data, version)
                })
            }
            Ok(None) | Err(_) => {
                let ForkVersionedResponse { version, data } = response.json().await?;
                (data, version)
            }
        };
        Ok(Some(ForkVersionedResponse {
            version,
            data: block,
        }))
    }

    /// `GET v1/beacon/blocks` (LEGACY)
    ///
    /// Returns `Ok(None)` on a 404 error.
    pub async fn get_beacon_blocks_v1<T: EthSpec>(
        &self,
        block_id: BlockId,
    ) -> Result<Option<ForkVersionedResponse<SignedBeaconBlock<T>>>, Error> {
        let mut path = self.eth_path(V1)?;

        path.path_segments_mut()
            .map_err(|()| Error::InvalidUrl(self.server.clone()))?
            .push("beacon")
            .push("blocks")
            .push(&block_id.to_string());

        self.get_opt(path).await
    }

    /// `GET beacon/blocks` as SSZ
    ///
    /// Returns `Ok(None)` on a 404 error.
    pub async fn get_beacon_blocks_ssz<T: EthSpec>(
        &self,
        block_id: BlockId,
        spec: &ChainSpec,
    ) -> Result<Option<SignedBeaconBlock<T>>, Error> {
        let path = self.get_beacon_blocks_path(block_id)?;

        self.get_bytes_opt_accept_header(path, Accept::Ssz)
            .await?
            .map(|bytes| SignedBeaconBlock::from_ssz_bytes(&bytes, spec).map_err(Error::InvalidSsz))
            .transpose()
    }

    /// `GET beacon/blocks/{block_id}/root`
    ///
    /// Returns `Ok(None)` on a 404 error.
    pub async fn get_beacon_blocks_root(
        &self,
        block_id: BlockId,
    ) -> Result<Option<GenericResponse<RootData>>, Error> {
        let mut path = self.eth_path(V1)?;

        path.path_segments_mut()
            .map_err(|()| Error::InvalidUrl(self.server.clone()))?
            .push("beacon")
            .push("blocks")
            .push(&block_id.to_string())
            .push("root");

        self.get_opt(path).await
    }

    /// `GET beacon/blocks/{block_id}/attestations`
    ///
    /// Returns `Ok(None)` on a 404 error.
    pub async fn get_beacon_blocks_attestations<T: EthSpec>(
        &self,
        block_id: BlockId,
    ) -> Result<Option<GenericResponse<Vec<Attestation<T>>>>, Error> {
        let mut path = self.eth_path(V1)?;

        path.path_segments_mut()
            .map_err(|()| Error::InvalidUrl(self.server.clone()))?
            .push("beacon")
            .push("blocks")
            .push(&block_id.to_string())
            .push("attestations");

        self.get_opt(path).await
    }

    /// `POST beacon/pool/attestations`
    pub async fn post_beacon_pool_attestations<T: EthSpec>(
        &self,
        attestations: &[Attestation<T>],
    ) -> Result<(), Error> {
        let mut path = self.eth_path(V1)?;

        path.path_segments_mut()
            .map_err(|()| Error::InvalidUrl(self.server.clone()))?
            .push("beacon")
            .push("pool")
            .push("attestations");

        self.post_with_timeout(path, &attestations, self.timeouts.attestation)
            .await?;

        Ok(())
    }

    /// `GET beacon/pool/attestations?slot,committee_index`
    pub async fn get_beacon_pool_attestations<T: EthSpec>(
        &self,
        slot: Option<Slot>,
        committee_index: Option<u64>,
    ) -> Result<GenericResponse<Vec<Attestation<T>>>, Error> {
        let mut path = self.eth_path(V1)?;

        path.path_segments_mut()
            .map_err(|()| Error::InvalidUrl(self.server.clone()))?
            .push("beacon")
            .push("pool")
            .push("attestations");

        if let Some(slot) = slot {
            path.query_pairs_mut()
                .append_pair("slot", &slot.to_string());
        }

        if let Some(index) = committee_index {
            path.query_pairs_mut()
                .append_pair("committee_index", &index.to_string());
        }

        self.get(path).await
    }

    /// `POST beacon/pool/attester_slashings`
    pub async fn post_beacon_pool_attester_slashings<T: EthSpec>(
        &self,
        slashing: &AttesterSlashing<T>,
    ) -> Result<(), Error> {
        let mut path = self.eth_path(V1)?;

        path.path_segments_mut()
            .map_err(|()| Error::InvalidUrl(self.server.clone()))?
            .push("beacon")
            .push("pool")
            .push("attester_slashings");

        self.post(path, slashing).await?;

        Ok(())
    }

    /// `GET beacon/pool/attester_slashings`
    pub async fn get_beacon_pool_attester_slashings<T: EthSpec>(
        &self,
    ) -> Result<GenericResponse<Vec<AttesterSlashing<T>>>, Error> {
        let mut path = self.eth_path(V1)?;

        path.path_segments_mut()
            .map_err(|()| Error::InvalidUrl(self.server.clone()))?
            .push("beacon")
            .push("pool")
            .push("attester_slashings");

        self.get(path).await
    }

    /// `POST beacon/pool/proposer_slashings`
    pub async fn post_beacon_pool_proposer_slashings(
        &self,
        slashing: &ProposerSlashing,
    ) -> Result<(), Error> {
        let mut path = self.eth_path(V1)?;

        path.path_segments_mut()
            .map_err(|()| Error::InvalidUrl(self.server.clone()))?
            .push("beacon")
            .push("pool")
            .push("proposer_slashings");

        self.post(path, slashing).await?;

        Ok(())
    }

    /// `GET beacon/pool/proposer_slashings`
    pub async fn get_beacon_pool_proposer_slashings(
        &self,
    ) -> Result<GenericResponse<Vec<ProposerSlashing>>, Error> {
        let mut path = self.eth_path(V1)?;

        path.path_segments_mut()
            .map_err(|()| Error::InvalidUrl(self.server.clone()))?
            .push("beacon")
            .push("pool")
            .push("proposer_slashings");

        self.get(path).await
    }

    /// `POST beacon/pool/voluntary_exits`
    pub async fn post_beacon_pool_voluntary_exits(
        &self,
        exit: &SignedVoluntaryExit,
    ) -> Result<(), Error> {
        let mut path = self.eth_path(V1)?;

        path.path_segments_mut()
            .map_err(|()| Error::InvalidUrl(self.server.clone()))?
            .push("beacon")
            .push("pool")
            .push("voluntary_exits");

        self.post(path, exit).await?;

        Ok(())
    }

    /// `GET beacon/pool/voluntary_exits`
    pub async fn get_beacon_pool_voluntary_exits(
        &self,
    ) -> Result<GenericResponse<Vec<SignedVoluntaryExit>>, Error> {
        let mut path = self.eth_path(V1)?;

        path.path_segments_mut()
            .map_err(|()| Error::InvalidUrl(self.server.clone()))?
            .push("beacon")
            .push("pool")
            .push("voluntary_exits");

        self.get(path).await
    }

    /// `POST beacon/pool/sync_committees`
    pub async fn post_beacon_pool_sync_committee_signatures(
        &self,
        signatures: &[SyncCommitteeMessage],
    ) -> Result<(), Error> {
        let mut path = self.eth_path(V1)?;

        path.path_segments_mut()
            .map_err(|()| Error::InvalidUrl(self.server.clone()))?
            .push("beacon")
            .push("pool")
            .push("sync_committees");

        self.post(path, &signatures).await?;

        Ok(())
    }

    /// `POST validator/contribution_and_proofs`
    pub async fn post_validator_contribution_and_proofs<T: EthSpec>(
        &self,
        signed_contributions: &[SignedContributionAndProof<T>],
    ) -> Result<(), Error> {
        let mut path = self.eth_path(V1)?;

        path.path_segments_mut()
            .map_err(|()| Error::InvalidUrl(self.server.clone()))?
            .push("validator")
            .push("contribution_and_proofs");

        self.post(path, &signed_contributions).await?;

        Ok(())
    }

    /// `POST validator/prepare_beacon_proposer`
    pub async fn post_validator_prepare_beacon_proposer(
        &self,
        preparation_data: &[ProposerPreparationData],
    ) -> Result<(), Error> {
        let mut path = self.eth_path(V1)?;

        path.path_segments_mut()
            .map_err(|()| Error::InvalidUrl(self.server.clone()))?
            .push("validator")
            .push("prepare_beacon_proposer");

        self.post(path, &preparation_data).await?;

        Ok(())
    }

    /// `GET config/fork_schedule`
    pub async fn get_config_fork_schedule(&self) -> Result<GenericResponse<Vec<Fork>>, Error> {
        let mut path = self.eth_path(V1)?;

        path.path_segments_mut()
            .map_err(|()| Error::InvalidUrl(self.server.clone()))?
            .push("config")
            .push("fork_schedule");

        self.get(path).await
    }

    /// `GET config/spec`
    pub async fn get_config_spec(&self) -> Result<GenericResponse<ConfigAndPreset>, Error> {
        let mut path = self.eth_path(V1)?;

        path.path_segments_mut()
            .map_err(|()| Error::InvalidUrl(self.server.clone()))?
            .push("config")
            .push("spec");

        self.get(path).await
    }

    /// `GET config/deposit_contract`
    pub async fn get_config_deposit_contract(
        &self,
    ) -> Result<GenericResponse<DepositContractData>, Error> {
        let mut path = self.eth_path(V1)?;

        path.path_segments_mut()
            .map_err(|()| Error::InvalidUrl(self.server.clone()))?
            .push("config")
            .push("deposit_contract");

        self.get(path).await
    }

    /// `GET node/version`
    pub async fn get_node_version(&self) -> Result<GenericResponse<VersionData>, Error> {
        let mut path = self.eth_path(V1)?;

        path.path_segments_mut()
            .map_err(|()| Error::InvalidUrl(self.server.clone()))?
            .push("node")
            .push("version");

        self.get(path).await
    }

    /// `GET node/identity`
    pub async fn get_node_identity(&self) -> Result<GenericResponse<IdentityData>, Error> {
        let mut path = self.eth_path(V1)?;

        path.path_segments_mut()
            .map_err(|()| Error::InvalidUrl(self.server.clone()))?
            .push("node")
            .push("identity");

        self.get(path).await
    }

    /// `GET node/syncing`
    pub async fn get_node_syncing(&self) -> Result<GenericResponse<SyncingData>, Error> {
        let mut path = self.eth_path(V1)?;

        path.path_segments_mut()
            .map_err(|()| Error::InvalidUrl(self.server.clone()))?
            .push("node")
            .push("syncing");

        self.get(path).await
    }

    /// `GET node/health`
    pub async fn get_node_health(&self) -> Result<StatusCode, Error> {
        let mut path = self.eth_path(V1)?;

        path.path_segments_mut()
            .map_err(|()| Error::InvalidUrl(self.server.clone()))?
            .push("node")
            .push("health");

        let status = self.client.get(path).send().await?.status();
        if status == StatusCode::OK || status == StatusCode::PARTIAL_CONTENT {
            Ok(status)
        } else {
            Err(Error::StatusCode(status))
        }
    }

    /// `GET node/peers/{peer_id}`
    pub async fn get_node_peers_by_id(
        &self,
        peer_id: PeerId,
    ) -> Result<GenericResponse<PeerData>, Error> {
        let mut path = self.eth_path(V1)?;

        path.path_segments_mut()
            .map_err(|()| Error::InvalidUrl(self.server.clone()))?
            .push("node")
            .push("peers")
            .push(&peer_id.to_string());

        self.get(path).await
    }

    /// `GET node/peers`
    pub async fn get_node_peers(
        &self,
        states: Option<&[PeerState]>,
        directions: Option<&[PeerDirection]>,
    ) -> Result<PeersData, Error> {
        let mut path = self.eth_path(V1)?;

        path.path_segments_mut()
            .map_err(|()| Error::InvalidUrl(self.server.clone()))?
            .push("node")
            .push("peers");

        if let Some(states) = states {
            let state_string = states
                .iter()
                .map(|i| i.to_string())
                .collect::<Vec<_>>()
                .join(",");
            path.query_pairs_mut().append_pair("state", &state_string);
        }

        if let Some(directions) = directions {
            let dir_string = directions
                .iter()
                .map(|i| i.to_string())
                .collect::<Vec<_>>()
                .join(",");
            path.query_pairs_mut().append_pair("direction", &dir_string);
        }

        self.get(path).await
    }

    /// `GET node/peer_count`
    pub async fn get_node_peer_count(&self) -> Result<GenericResponse<PeerCount>, Error> {
        let mut path = self.eth_path(V1)?;

        path.path_segments_mut()
            .map_err(|()| Error::InvalidUrl(self.server.clone()))?
            .push("node")
            .push("peer_count");

        self.get(path).await
    }

    /// URL path for `v2/debug/beacon/states/{state_id}`.
    pub fn get_debug_beacon_states_path(&self, state_id: StateId) -> Result<Url, Error> {
        let mut path = self.eth_path(V2)?;

        path.path_segments_mut()
            .map_err(|()| Error::InvalidUrl(self.server.clone()))?
            .push("debug")
            .push("beacon")
            .push("states")
            .push(&state_id.to_string());
        Ok(path)
    }

    /// `GET v2/debug/beacon/states/{state_id}`
    pub async fn get_debug_beacon_states<T: EthSpec>(
        &self,
        state_id: StateId,
    ) -> Result<Option<ForkVersionedResponse<BeaconState<T>>>, Error> {
        let path = self.get_debug_beacon_states_path(state_id)?;
        self.get_opt(path).await
    }

    /// `GET v1/debug/beacon/states/{state_id}` (LEGACY)
    pub async fn get_debug_beacon_states_v1<T: EthSpec>(
        &self,
        state_id: StateId,
    ) -> Result<Option<ForkVersionedResponse<BeaconState<T>>>, Error> {
        let mut path = self.eth_path(V1)?;

        path.path_segments_mut()
            .map_err(|()| Error::InvalidUrl(self.server.clone()))?
            .push("debug")
            .push("beacon")
            .push("states")
            .push(&state_id.to_string());

        self.get_opt(path).await
    }

    /// `GET debug/beacon/states/{state_id}`
    /// `-H "accept: application/octet-stream"`
    pub async fn get_debug_beacon_states_ssz<T: EthSpec>(
        &self,
        state_id: StateId,
        spec: &ChainSpec,
    ) -> Result<Option<BeaconState<T>>, Error> {
        let path = self.get_debug_beacon_states_path(state_id)?;

        self.get_bytes_opt_accept_header(path, Accept::Ssz)
            .await?
            .map(|bytes| BeaconState::from_ssz_bytes(&bytes, spec).map_err(Error::InvalidSsz))
            .transpose()
    }

    /// `GET debug/beacon/heads`
    pub async fn get_debug_beacon_heads(
        &self,
    ) -> Result<GenericResponse<Vec<ChainHeadData>>, Error> {
        let mut path = self.eth_path(V1)?;

        path.path_segments_mut()
            .map_err(|()| Error::InvalidUrl(self.server.clone()))?
            .push("debug")
            .push("beacon")
            .push("heads");

        self.get(path).await
    }

    /// `GET validator/duties/proposer/{epoch}`
    pub async fn get_validator_duties_proposer(
        &self,
        epoch: Epoch,
    ) -> Result<DutiesResponse<Vec<ProposerData>>, Error> {
        let mut path = self.eth_path(V1)?;

        path.path_segments_mut()
            .map_err(|()| Error::InvalidUrl(self.server.clone()))?
            .push("validator")
            .push("duties")
            .push("proposer")
            .push(&epoch.to_string());

        self.get_with_timeout(path, self.timeouts.proposer_duties)
            .await
    }

    /// `GET v2/validator/blocks/{slot}`
    pub async fn get_validator_blocks<T: EthSpec, Payload: ExecPayload<T>>(
        &self,
        slot: Slot,
        randao_reveal: &SignatureBytes,
        graffiti: Option<&Graffiti>,
<<<<<<< HEAD
    ) -> Result<ForkVersionedResponse<BeaconBlock<T, Payload>>, Error> {
=======
    ) -> Result<ForkVersionedResponse<BeaconBlock<T>>, Error> {
        self.get_validator_blocks_with_verify_randao(slot, Some(randao_reveal), graffiti, None)
            .await
    }

    /// `GET v2/validator/blocks/{slot}`
    pub async fn get_validator_blocks_with_verify_randao<T: EthSpec>(
        &self,
        slot: Slot,
        randao_reveal: Option<&SignatureBytes>,
        graffiti: Option<&Graffiti>,
        verify_randao: Option<bool>,
    ) -> Result<ForkVersionedResponse<BeaconBlock<T>>, Error> {
>>>>>>> 26e5281c
        let mut path = self.eth_path(V2)?;

        path.path_segments_mut()
            .map_err(|()| Error::InvalidUrl(self.server.clone()))?
            .push("validator")
            .push("blocks")
            .push(&slot.to_string());

        if let Some(randao_reveal) = randao_reveal {
            path.query_pairs_mut()
                .append_pair("randao_reveal", &randao_reveal.to_string());
        }

        if let Some(graffiti) = graffiti {
            path.query_pairs_mut()
                .append_pair("graffiti", &graffiti.to_string());
        }

        if let Some(verify_randao) = verify_randao {
            path.query_pairs_mut()
                .append_pair("verify_randao", &verify_randao.to_string());
        }

        self.get(path).await
    }

    /// `GET v2/validator/blinded_blocks/{slot}`
    pub async fn get_validator_blinded_blocks<T: EthSpec, Payload: ExecPayload<T>>(
        &self,
        slot: Slot,
        randao_reveal: &SignatureBytes,
        graffiti: Option<&Graffiti>,
    ) -> Result<GenericResponse<BeaconBlock<T, Payload>>, Error> {
        let mut path = self.eth_path(V2)?;

        path.path_segments_mut()
            .map_err(|()| Error::InvalidUrl(self.server.clone()))?
            .push("validator")
            .push("blinded_blocks")
            .push(&slot.to_string());

        path.query_pairs_mut()
            .append_pair("randao_reveal", &randao_reveal.to_string());

        if let Some(graffiti) = graffiti {
            path.query_pairs_mut()
                .append_pair("graffiti", &graffiti.to_string());
        }

        self.get(path).await
    }

    /// `GET validator/attestation_data?slot,committee_index`
    pub async fn get_validator_attestation_data(
        &self,
        slot: Slot,
        committee_index: CommitteeIndex,
    ) -> Result<GenericResponse<AttestationData>, Error> {
        let mut path = self.eth_path(V1)?;

        path.path_segments_mut()
            .map_err(|()| Error::InvalidUrl(self.server.clone()))?
            .push("validator")
            .push("attestation_data");

        path.query_pairs_mut()
            .append_pair("slot", &slot.to_string())
            .append_pair("committee_index", &committee_index.to_string());

        self.get_with_timeout(path, self.timeouts.attestation).await
    }

    /// `GET validator/aggregate_attestation?slot,attestation_data_root`
    pub async fn get_validator_aggregate_attestation<T: EthSpec>(
        &self,
        slot: Slot,
        attestation_data_root: Hash256,
    ) -> Result<Option<GenericResponse<Attestation<T>>>, Error> {
        let mut path = self.eth_path(V1)?;

        path.path_segments_mut()
            .map_err(|()| Error::InvalidUrl(self.server.clone()))?
            .push("validator")
            .push("aggregate_attestation");

        path.query_pairs_mut()
            .append_pair("slot", &slot.to_string())
            .append_pair(
                "attestation_data_root",
                &format!("{:?}", attestation_data_root),
            );

        self.get_opt_with_timeout(path, self.timeouts.attestation)
            .await
    }

    /// `GET validator/sync_committee_contribution`
    pub async fn get_validator_sync_committee_contribution<T: EthSpec>(
        &self,
        sync_committee_data: &SyncContributionData,
    ) -> Result<Option<GenericResponse<SyncCommitteeContribution<T>>>, Error> {
        let mut path = self.eth_path(V1)?;

        path.path_segments_mut()
            .map_err(|()| Error::InvalidUrl(self.server.clone()))?
            .push("validator")
            .push("sync_committee_contribution");

        path.query_pairs_mut()
            .append_pair("slot", &sync_committee_data.slot.to_string())
            .append_pair(
                "beacon_block_root",
                &format!("{:?}", sync_committee_data.beacon_block_root),
            )
            .append_pair(
                "subcommittee_index",
                &sync_committee_data.subcommittee_index.to_string(),
            );

        self.get_opt(path).await
    }

    /// `POST lighthouse/liveness`
    pub async fn post_lighthouse_liveness(
        &self,
        ids: &[u64],
        epoch: Epoch,
    ) -> Result<GenericResponse<Vec<LivenessResponseData>>, Error> {
        let mut path = self.server.full.clone();

        path.path_segments_mut()
            .map_err(|()| Error::InvalidUrl(self.server.clone()))?
            .push("lighthouse")
            .push("liveness");

        self.post_with_timeout_and_response(
            path,
            &LivenessRequestData {
                indices: ids.to_vec(),
                epoch,
            },
            self.timeouts.liveness,
        )
        .await
    }

    /// `POST validator/duties/attester/{epoch}`
    pub async fn post_validator_duties_attester(
        &self,
        epoch: Epoch,
        indices: &[u64],
    ) -> Result<DutiesResponse<Vec<AttesterData>>, Error> {
        let mut path = self.eth_path(V1)?;

        path.path_segments_mut()
            .map_err(|()| Error::InvalidUrl(self.server.clone()))?
            .push("validator")
            .push("duties")
            .push("attester")
            .push(&epoch.to_string());

        self.post_with_timeout_and_response(
            path,
            &ValidatorIndexDataRef(indices),
            self.timeouts.attester_duties,
        )
        .await
    }

    /// `POST validator/aggregate_and_proofs`
    pub async fn post_validator_aggregate_and_proof<T: EthSpec>(
        &self,
        aggregates: &[SignedAggregateAndProof<T>],
    ) -> Result<(), Error> {
        let mut path = self.eth_path(V1)?;

        path.path_segments_mut()
            .map_err(|()| Error::InvalidUrl(self.server.clone()))?
            .push("validator")
            .push("aggregate_and_proofs");

        self.post_with_timeout(path, &aggregates, self.timeouts.attestation)
            .await?;

        Ok(())
    }

    /// `POST validator/beacon_committee_subscriptions`
    pub async fn post_validator_beacon_committee_subscriptions(
        &self,
        subscriptions: &[BeaconCommitteeSubscription],
    ) -> Result<(), Error> {
        let mut path = self.eth_path(V1)?;

        path.path_segments_mut()
            .map_err(|()| Error::InvalidUrl(self.server.clone()))?
            .push("validator")
            .push("beacon_committee_subscriptions");

        self.post(path, &subscriptions).await?;

        Ok(())
    }

    /// `POST validator/sync_committee_subscriptions`
    pub async fn post_validator_sync_committee_subscriptions(
        &self,
        subscriptions: &[SyncCommitteeSubscription],
    ) -> Result<(), Error> {
        let mut path = self.eth_path(V1)?;

        path.path_segments_mut()
            .map_err(|()| Error::InvalidUrl(self.server.clone()))?
            .push("validator")
            .push("sync_committee_subscriptions");

        self.post(path, &subscriptions).await?;

        Ok(())
    }

    /// `GET events?topics`
    pub async fn get_events<T: EthSpec>(
        &self,
        topic: &[EventTopic],
    ) -> Result<impl Stream<Item = Result<EventKind<T>, Error>>, Error> {
        let mut path = self.eth_path(V1)?;
        path.path_segments_mut()
            .map_err(|()| Error::InvalidUrl(self.server.clone()))?
            .push("events");

        let topic_string = topic
            .iter()
            .map(|i| i.to_string())
            .collect::<Vec<_>>()
            .join(",");
        path.query_pairs_mut().append_pair("topics", &topic_string);

        Ok(self
            .client
            .get(path)
            .send()
            .await?
            .bytes_stream()
            .map(|next| match next {
                Ok(bytes) => EventKind::from_sse_bytes(bytes.as_ref()),
                Err(e) => Err(Error::Reqwest(e)),
            }))
    }

    /// `POST validator/duties/sync/{epoch}`
    pub async fn post_validator_duties_sync(
        &self,
        epoch: Epoch,
        indices: &[u64],
    ) -> Result<GenericResponse<Vec<SyncDuty>>, Error> {
        let mut path = self.eth_path(V1)?;

        path.path_segments_mut()
            .map_err(|()| Error::InvalidUrl(self.server.clone()))?
            .push("validator")
            .push("duties")
            .push("sync")
            .push(&epoch.to_string());

        self.post_with_timeout_and_response(
            path,
            &ValidatorIndexDataRef(indices),
            self.timeouts.sync_duties,
        )
        .await
    }
}

/// Returns `Ok(response)` if the response is a `200 OK` response. Otherwise, creates an
/// appropriate error message.
async fn ok_or_error(response: Response) -> Result<Response, Error> {
    let status = response.status();

    if status == StatusCode::OK {
        Ok(response)
    } else if let Ok(message) = response.json().await {
        match message {
            ResponseError::Message(message) => Err(Error::ServerMessage(message)),
            ResponseError::Indexed(indexed) => Err(Error::ServerIndexedMessage(indexed)),
        }
    } else {
        Err(Error::StatusCode(status))
    }
}<|MERGE_RESOLUTION|>--- conflicted
+++ resolved
@@ -1175,10 +1175,7 @@
         slot: Slot,
         randao_reveal: &SignatureBytes,
         graffiti: Option<&Graffiti>,
-<<<<<<< HEAD
     ) -> Result<ForkVersionedResponse<BeaconBlock<T, Payload>>, Error> {
-=======
-    ) -> Result<ForkVersionedResponse<BeaconBlock<T>>, Error> {
         self.get_validator_blocks_with_verify_randao(slot, Some(randao_reveal), graffiti, None)
             .await
     }
@@ -1190,8 +1187,7 @@
         randao_reveal: Option<&SignatureBytes>,
         graffiti: Option<&Graffiti>,
         verify_randao: Option<bool>,
-    ) -> Result<ForkVersionedResponse<BeaconBlock<T>>, Error> {
->>>>>>> 26e5281c
+    ) -> Result<ForkVersionedResponse<BeaconBlock<T, Payload>>, Error> {
         let mut path = self.eth_path(V2)?;
 
         path.path_segments_mut()
@@ -1224,7 +1220,19 @@
         slot: Slot,
         randao_reveal: &SignatureBytes,
         graffiti: Option<&Graffiti>,
-    ) -> Result<GenericResponse<BeaconBlock<T, Payload>>, Error> {
+    ) -> Result<ForkVersionedResponse<BeaconBlock<T, Payload>>, Error> {
+        self.get_validator_blinded_blocks_with_verify_randao(slot, Some(randao_reveal), graffiti, None)
+            .await
+    }
+
+    /// `GET v2/validator/blocks/{slot}`
+    pub async fn get_validator_blinded_blocks_with_verify_randao<T: EthSpec>(
+        &self,
+        slot: Slot,
+        randao_reveal: Option<&SignatureBytes>,
+        graffiti: Option<&Graffiti>,
+        verify_randao: Option<bool>,
+    ) -> Result<ForkVersionedResponse<BeaconBlock<T, Payload>>, Error> {
         let mut path = self.eth_path(V2)?;
 
         path.path_segments_mut()
@@ -1233,12 +1241,19 @@
             .push("blinded_blocks")
             .push(&slot.to_string());
 
-        path.query_pairs_mut()
-            .append_pair("randao_reveal", &randao_reveal.to_string());
+        if let Some(randao_reveal) = randao_reveal {
+            path.query_pairs_mut()
+                .append_pair("randao_reveal", &randao_reveal.to_string());
+        }
 
         if let Some(graffiti) = graffiti {
             path.query_pairs_mut()
                 .append_pair("graffiti", &graffiti.to_string());
+        }
+
+        if let Some(verify_randao) = verify_randao {
+            path.query_pairs_mut()
+                .append_pair("verify_randao", &verify_randao.to_string());
         }
 
         self.get(path).await
