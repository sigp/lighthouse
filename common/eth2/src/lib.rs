//! This crate provides two major things:
//!
//! 1. The types served by the `http_api` crate.
//! 2. A wrapper around `reqwest` that forms a HTTP client, able of consuming the endpoints served
//!    by the `http_api` crate.
//!
//! Eventually it would be ideal to publish this crate on crates.io, however we have some local
//! dependencies preventing this presently.

#[cfg(feature = "lighthouse")]
pub mod lighthouse;
pub mod lighthouse_vc;
pub mod types;

use self::types::{Error as ResponseError, *};
use eth2_libp2p::PeerId;
use futures::Stream;
use futures_util::StreamExt;
pub use reqwest;
use reqwest::{IntoUrl, Response};
pub use reqwest::{StatusCode, Url};
use sensitive_url::SensitiveUrl;
use serde::{de::DeserializeOwned, Serialize};
use std::convert::TryFrom;
use std::fmt;
use std::iter::Iterator;
use std::time::Duration;

#[derive(Debug)]
pub enum Error {
    /// The `reqwest` client raised an error.
    Reqwest(reqwest::Error),
    /// The server returned an error message where the body was able to be parsed.
    ServerMessage(ErrorMessage),
    /// The server returned an error message with an array of errors.
    ServerIndexedMessage(IndexedErrorMessage),
    /// The server returned an error message where the body was unable to be parsed.
    StatusCode(StatusCode),
    /// The supplied URL is badly formatted. It should look something like `http://127.0.0.1:5052`.
    InvalidUrl(SensitiveUrl),
    /// The supplied validator client secret is invalid.
    InvalidSecret(String),
    /// The server returned a response with an invalid signature. It may be an impostor.
    InvalidSignatureHeader,
    /// The server returned a response without a signature header. It may be an impostor.
    MissingSignatureHeader,
    /// The server returned an invalid JSON response.
    InvalidJson(serde_json::Error),
    /// The server returned an invalid server-sent event.
    InvalidServerSentEvent(String),
    /// The server returned an invalid SSZ response.
    InvalidSsz(ssz::DecodeError),
}

impl Error {
    /// If the error has a HTTP status code, return it.
    pub fn status(&self) -> Option<StatusCode> {
        match self {
            Error::Reqwest(error) => error.status(),
            Error::ServerMessage(msg) => StatusCode::try_from(msg.code).ok(),
            Error::ServerIndexedMessage(msg) => StatusCode::try_from(msg.code).ok(),
            Error::StatusCode(status) => Some(*status),
            Error::InvalidUrl(_) => None,
            Error::InvalidSecret(_) => None,
            Error::InvalidSignatureHeader => None,
            Error::MissingSignatureHeader => None,
            Error::InvalidJson(_) => None,
            Error::InvalidServerSentEvent(_) => None,
            Error::InvalidSsz(_) => None,
        }
    }
}

impl fmt::Display for Error {
    fn fmt(&self, f: &mut fmt::Formatter<'_>) -> fmt::Result {
        write!(f, "{:?}", self)
    }
}

/// A struct to define a variety of different timeouts for different validator tasks to ensure
/// proper fallback behaviour.
#[derive(Clone)]
pub struct Timeouts {
    pub attestation: Duration,
    pub attester_duties: Duration,
    pub liveness: Duration,
    pub proposal: Duration,
    pub proposer_duties: Duration,
    pub sync_duties: Duration,
}

impl Timeouts {
    pub fn set_all(timeout: Duration) -> Self {
        Timeouts {
            attestation: timeout,
            attester_duties: timeout,
            liveness: timeout,
            proposal: timeout,
            proposer_duties: timeout,
            sync_duties: timeout,
        }
    }
}

/// A wrapper around `reqwest::Client` which provides convenience methods for interfacing with a
/// Lighthouse Beacon Node HTTP server (`http_api`).
#[derive(Clone)]
pub struct BeaconNodeHttpClient {
    client: reqwest::Client,
    server: SensitiveUrl,
    timeouts: Timeouts,
}

impl fmt::Display for BeaconNodeHttpClient {
    fn fmt(&self, f: &mut fmt::Formatter<'_>) -> fmt::Result {
        self.server.fmt(f)
    }
}

impl AsRef<str> for BeaconNodeHttpClient {
    fn as_ref(&self) -> &str {
        self.server.as_ref()
    }
}

impl BeaconNodeHttpClient {
    pub fn new(server: SensitiveUrl, timeouts: Timeouts) -> Self {
        Self {
            client: reqwest::Client::new(),
            server,
            timeouts,
        }
    }

    pub fn from_components(
        server: SensitiveUrl,
        client: reqwest::Client,
        timeouts: Timeouts,
    ) -> Self {
        Self {
            client,
            server,
            timeouts,
        }
    }

    /// Return the path with the standard `/eth1/v1` prefix applied.
    fn eth_path(&self) -> Result<Url, Error> {
        let mut path = self.server.full.clone();

        path.path_segments_mut()
            .map_err(|()| Error::InvalidUrl(self.server.clone()))?
            .push("eth")
            .push("v1");

        Ok(path)
    }

    /// Perform a HTTP GET request.
    async fn get<T: DeserializeOwned, U: IntoUrl>(&self, url: U) -> Result<T, Error> {
        let response = self.client.get(url).send().await.map_err(Error::Reqwest)?;
        ok_or_error(response)
            .await?
            .json()
            .await
            .map_err(Error::Reqwest)
    }

    /// Perform a HTTP GET request with a custom timeout.
    async fn get_with_timeout<T: DeserializeOwned, U: IntoUrl>(
        &self,
        url: U,
        timeout: Duration,
    ) -> Result<T, Error> {
        let response = self
            .client
            .get(url)
            .timeout(timeout)
            .send()
            .await
            .map_err(Error::Reqwest)?;
        ok_or_error(response)
            .await?
            .json()
            .await
            .map_err(Error::Reqwest)
    }

    /// Perform a HTTP GET request, returning `None` on a 404 error.
    async fn get_opt<T: DeserializeOwned, U: IntoUrl>(&self, url: U) -> Result<Option<T>, Error> {
        let response = self.client.get(url).send().await.map_err(Error::Reqwest)?;
        match ok_or_error(response).await {
            Ok(resp) => resp.json().await.map(Option::Some).map_err(Error::Reqwest),
            Err(err) => {
                if err.status() == Some(StatusCode::NOT_FOUND) {
                    Ok(None)
                } else {
                    Err(err)
                }
            }
        }
    }

    /// Perform a HTTP GET request with a custom timeout, returning `None` on a 404 error.
    async fn get_opt_with_timeout<T: DeserializeOwned, U: IntoUrl>(
        &self,
        url: U,
        timeout: Duration,
    ) -> Result<Option<T>, Error> {
        let response = self
            .client
            .get(url)
            .timeout(timeout)
            .send()
            .await
            .map_err(Error::Reqwest)?;
        match ok_or_error(response).await {
            Ok(resp) => resp.json().await.map(Option::Some).map_err(Error::Reqwest),
            Err(err) => {
                if err.status() == Some(StatusCode::NOT_FOUND) {
                    Ok(None)
                } else {
                    Err(err)
                }
            }
        }
    }

    /// Perform a HTTP GET request using an 'accept' header, returning `None` on a 404 error.
    pub async fn get_bytes_opt_accept_header<U: IntoUrl>(
        &self,
        url: U,
        accept_header: Accept,
    ) -> Result<Option<Vec<u8>>, Error> {
        let response = self
            .client
            .get(url)
            .header(ACCEPT, accept_header.to_string())
            .send()
            .await
            .map_err(Error::Reqwest)?;
        match ok_or_error(response).await {
            Ok(resp) => Ok(Some(
                resp.bytes()
                    .await
                    .map_err(Error::Reqwest)?
                    .into_iter()
                    .collect::<Vec<_>>(),
            )),
            Err(err) => {
                if err.status() == Some(StatusCode::NOT_FOUND) {
                    Ok(None)
                } else {
                    Err(err)
                }
            }
        }
    }

    /// Perform a HTTP POST request.
    async fn post<T: Serialize, U: IntoUrl>(&self, url: U, body: &T) -> Result<(), Error> {
        let response = self
            .client
            .post(url)
            .json(body)
            .send()
            .await
            .map_err(Error::Reqwest)?;
        ok_or_error(response).await?;
        Ok(())
    }

    /// Perform a HTTP POST request with a custom timeout.
    async fn post_with_timeout<T: Serialize, U: IntoUrl>(
        &self,
        url: U,
        body: &T,
        timeout: Duration,
    ) -> Result<(), Error> {
        let response = self
            .client
            .post(url)
            .timeout(timeout)
            .json(body)
            .send()
            .await
            .map_err(Error::Reqwest)?;
        ok_or_error(response).await?;
        Ok(())
    }

    /// Perform a HTTP POST request with a custom timeout, returning a JSON response.
    async fn post_with_timeout_and_response<T: DeserializeOwned, U: IntoUrl, V: Serialize>(
        &self,
        url: U,
        body: &V,
        timeout: Duration,
    ) -> Result<T, Error> {
        let response = self
            .client
            .post(url)
            .timeout(timeout)
            .json(body)
            .send()
            .await
            .map_err(Error::Reqwest)?;
        ok_or_error(response)
            .await?
            .json()
            .await
            .map_err(Error::Reqwest)
    }

    /// `GET beacon/genesis`
    ///
    /// ## Errors
    ///
    /// May return a `404` if beacon chain genesis has not yet occurred.
    pub async fn get_beacon_genesis(&self) -> Result<GenericResponse<GenesisData>, Error> {
        let mut path = self.eth_path()?;

        path.path_segments_mut()
            .map_err(|()| Error::InvalidUrl(self.server.clone()))?
            .push("beacon")
            .push("genesis");

        self.get(path).await
    }

    /// `GET beacon/states/{state_id}/root`
    ///
    /// Returns `Ok(None)` on a 404 error.
    pub async fn get_beacon_states_root(
        &self,
        state_id: StateId,
    ) -> Result<Option<GenericResponse<RootData>>, Error> {
        let mut path = self.eth_path()?;

        path.path_segments_mut()
            .map_err(|()| Error::InvalidUrl(self.server.clone()))?
            .push("beacon")
            .push("states")
            .push(&state_id.to_string())
            .push("root");

        self.get_opt(path).await
    }

    /// `GET beacon/states/{state_id}/fork`
    ///
    /// Returns `Ok(None)` on a 404 error.
    pub async fn get_beacon_states_fork(
        &self,
        state_id: StateId,
    ) -> Result<Option<GenericResponse<Fork>>, Error> {
        let mut path = self.eth_path()?;

        path.path_segments_mut()
            .map_err(|()| Error::InvalidUrl(self.server.clone()))?
            .push("beacon")
            .push("states")
            .push(&state_id.to_string())
            .push("fork");

        self.get_opt(path).await
    }

    /// `GET beacon/states/{state_id}/finality_checkpoints`
    ///
    /// Returns `Ok(None)` on a 404 error.
    pub async fn get_beacon_states_finality_checkpoints(
        &self,
        state_id: StateId,
    ) -> Result<Option<GenericResponse<FinalityCheckpointsData>>, Error> {
        let mut path = self.eth_path()?;

        path.path_segments_mut()
            .map_err(|()| Error::InvalidUrl(self.server.clone()))?
            .push("beacon")
            .push("states")
            .push(&state_id.to_string())
            .push("finality_checkpoints");

        self.get_opt(path).await
    }

    /// `GET beacon/states/{state_id}/validator_balances?id`
    ///
    /// Returns `Ok(None)` on a 404 error.
    pub async fn get_beacon_states_validator_balances(
        &self,
        state_id: StateId,
        ids: Option<&[ValidatorId]>,
    ) -> Result<Option<GenericResponse<Vec<ValidatorBalanceData>>>, Error> {
        let mut path = self.eth_path()?;

        path.path_segments_mut()
            .map_err(|()| Error::InvalidUrl(self.server.clone()))?
            .push("beacon")
            .push("states")
            .push(&state_id.to_string())
            .push("validator_balances");

        if let Some(ids) = ids {
            let id_string = ids
                .iter()
                .map(|i| i.to_string())
                .collect::<Vec<_>>()
                .join(",");
            path.query_pairs_mut().append_pair("id", &id_string);
        }

        self.get_opt(path).await
    }

    /// `GET beacon/states/{state_id}/validators?id,status`
    ///
    /// Returns `Ok(None)` on a 404 error.
    pub async fn get_beacon_states_validators(
        &self,
        state_id: StateId,
        ids: Option<&[ValidatorId]>,
        statuses: Option<&[ValidatorStatus]>,
    ) -> Result<Option<GenericResponse<Vec<ValidatorData>>>, Error> {
        let mut path = self.eth_path()?;

        path.path_segments_mut()
            .map_err(|()| Error::InvalidUrl(self.server.clone()))?
            .push("beacon")
            .push("states")
            .push(&state_id.to_string())
            .push("validators");

        if let Some(ids) = ids {
            let id_string = ids
                .iter()
                .map(|i| i.to_string())
                .collect::<Vec<_>>()
                .join(",");
            path.query_pairs_mut().append_pair("id", &id_string);
        }

        if let Some(statuses) = statuses {
            let status_string = statuses
                .iter()
                .map(|i| i.to_string())
                .collect::<Vec<_>>()
                .join(",");
            path.query_pairs_mut().append_pair("status", &status_string);
        }

        self.get_opt(path).await
    }

    /// `GET beacon/states/{state_id}/committees?slot,index,epoch`
    ///
    /// Returns `Ok(None)` on a 404 error.
    pub async fn get_beacon_states_committees(
        &self,
        state_id: StateId,
        slot: Option<Slot>,
        index: Option<u64>,
        epoch: Option<Epoch>,
    ) -> Result<Option<GenericResponse<Vec<CommitteeData>>>, Error> {
        let mut path = self.eth_path()?;

        path.path_segments_mut()
            .map_err(|()| Error::InvalidUrl(self.server.clone()))?
            .push("beacon")
            .push("states")
            .push(&state_id.to_string())
            .push("committees");

        if let Some(slot) = slot {
            path.query_pairs_mut()
                .append_pair("slot", &slot.to_string());
        }

        if let Some(index) = index {
            path.query_pairs_mut()
                .append_pair("index", &index.to_string());
        }

        if let Some(epoch) = epoch {
            path.query_pairs_mut()
                .append_pair("epoch", &epoch.to_string());
        }

        self.get_opt(path).await
    }

    /// `GET beacon/states/{state_id}/validators/{validator_id}`
    ///
    /// Returns `Ok(None)` on a 404 error.
    pub async fn get_beacon_states_validator_id(
        &self,
        state_id: StateId,
        validator_id: &ValidatorId,
    ) -> Result<Option<GenericResponse<ValidatorData>>, Error> {
        let mut path = self.eth_path()?;

        path.path_segments_mut()
            .map_err(|()| Error::InvalidUrl(self.server.clone()))?
            .push("beacon")
            .push("states")
            .push(&state_id.to_string())
            .push("validators")
            .push(&validator_id.to_string());

        self.get_opt(path).await
    }

    /// `GET beacon/headers?slot,parent_root`
    ///
    /// Returns `Ok(None)` on a 404 error.
    pub async fn get_beacon_headers(
        &self,
        slot: Option<Slot>,
        parent_root: Option<Hash256>,
    ) -> Result<Option<GenericResponse<Vec<BlockHeaderData>>>, Error> {
        let mut path = self.eth_path()?;

        path.path_segments_mut()
            .map_err(|()| Error::InvalidUrl(self.server.clone()))?
            .push("beacon")
            .push("headers");

        if let Some(slot) = slot {
            path.query_pairs_mut()
                .append_pair("slot", &slot.to_string());
        }

        if let Some(root) = parent_root {
            path.query_pairs_mut()
                .append_pair("parent_root", &format!("{:?}", root));
        }

        self.get_opt(path).await
    }

    /// `GET beacon/headers/{block_id}`
    ///
    /// Returns `Ok(None)` on a 404 error.
    pub async fn get_beacon_headers_block_id(
        &self,
        block_id: BlockId,
    ) -> Result<Option<GenericResponse<BlockHeaderData>>, Error> {
        let mut path = self.eth_path()?;

        path.path_segments_mut()
            .map_err(|()| Error::InvalidUrl(self.server.clone()))?
            .push("beacon")
            .push("headers")
            .push(&block_id.to_string());

        self.get_opt(path).await
    }

    /// `POST beacon/blocks`
    ///
    /// Returns `Ok(None)` on a 404 error.
    pub async fn post_beacon_blocks<T: EthSpec>(
        &self,
        block: &SignedBeaconBlock<T>,
    ) -> Result<(), Error> {
        let mut path = self.eth_path()?;

        path.path_segments_mut()
            .map_err(|()| Error::InvalidUrl(self.server.clone()))?
            .push("beacon")
            .push("blocks");

        self.post_with_timeout(path, block, self.timeouts.proposal)
            .await?;

        Ok(())
    }

    /// `GET beacon/blocks`
    ///
    /// Returns `Ok(None)` on a 404 error.
    pub async fn get_beacon_blocks<T: EthSpec>(
        &self,
        block_id: BlockId,
    ) -> Result<Option<GenericResponse<SignedBeaconBlock<T>>>, Error> {
        let mut path = self.eth_path()?;

        path.path_segments_mut()
            .map_err(|()| Error::InvalidUrl(self.server.clone()))?
            .push("beacon")
            .push("blocks")
            .push(&block_id.to_string());

        self.get_opt(path).await
    }

    /// `GET beacon/blocks` as SSZ
    ///
    /// Returns `Ok(None)` on a 404 error.
    pub async fn get_beacon_blocks_ssz<T: EthSpec>(
        &self,
        block_id: BlockId,
        spec: &ChainSpec,
    ) -> Result<Option<SignedBeaconBlock<T>>, Error> {
        let mut path = self.eth_path()?;

        path.path_segments_mut()
            .map_err(|()| Error::InvalidUrl(self.server.clone()))?
            .push("beacon")
            .push("blocks")
            .push(&block_id.to_string());

        self.get_bytes_opt_accept_header(path, Accept::Ssz)
            .await?
            .map(|bytes| SignedBeaconBlock::from_ssz_bytes(&bytes, spec).map_err(Error::InvalidSsz))
            .transpose()
    }

    /// `GET beacon/blocks/{block_id}/root`
    ///
    /// Returns `Ok(None)` on a 404 error.
    pub async fn get_beacon_blocks_root(
        &self,
        block_id: BlockId,
    ) -> Result<Option<GenericResponse<RootData>>, Error> {
        let mut path = self.eth_path()?;

        path.path_segments_mut()
            .map_err(|()| Error::InvalidUrl(self.server.clone()))?
            .push("beacon")
            .push("blocks")
            .push(&block_id.to_string())
            .push("root");

        self.get_opt(path).await
    }

    /// `GET beacon/blocks/{block_id}/attestations`
    ///
    /// Returns `Ok(None)` on a 404 error.
    pub async fn get_beacon_blocks_attestations<T: EthSpec>(
        &self,
        block_id: BlockId,
    ) -> Result<Option<GenericResponse<Vec<Attestation<T>>>>, Error> {
        let mut path = self.eth_path()?;

        path.path_segments_mut()
            .map_err(|()| Error::InvalidUrl(self.server.clone()))?
            .push("beacon")
            .push("blocks")
            .push(&block_id.to_string())
            .push("attestations");

        self.get_opt(path).await
    }

    /// `POST beacon/pool/attestations`
    pub async fn post_beacon_pool_attestations<T: EthSpec>(
        &self,
        attestations: &[Attestation<T>],
    ) -> Result<(), Error> {
        let mut path = self.eth_path()?;

        path.path_segments_mut()
            .map_err(|()| Error::InvalidUrl(self.server.clone()))?
            .push("beacon")
            .push("pool")
            .push("attestations");

        self.post_with_timeout(path, &attestations, self.timeouts.attestation)
            .await?;

        Ok(())
    }

    /// `GET beacon/pool/attestations?slot,committee_index`
    pub async fn get_beacon_pool_attestations<T: EthSpec>(
        &self,
        slot: Option<Slot>,
        committee_index: Option<u64>,
    ) -> Result<GenericResponse<Vec<Attestation<T>>>, Error> {
        let mut path = self.eth_path()?;

        path.path_segments_mut()
            .map_err(|()| Error::InvalidUrl(self.server.clone()))?
            .push("beacon")
            .push("pool")
            .push("attestations");

        if let Some(slot) = slot {
            path.query_pairs_mut()
                .append_pair("slot", &slot.to_string());
        }

        if let Some(index) = committee_index {
            path.query_pairs_mut()
                .append_pair("committee_index", &index.to_string());
        }

        self.get(path).await
    }

    /// `POST beacon/pool/attester_slashings`
    pub async fn post_beacon_pool_attester_slashings<T: EthSpec>(
        &self,
        slashing: &AttesterSlashing<T>,
    ) -> Result<(), Error> {
        let mut path = self.eth_path()?;

        path.path_segments_mut()
            .map_err(|()| Error::InvalidUrl(self.server.clone()))?
            .push("beacon")
            .push("pool")
            .push("attester_slashings");

        self.post(path, slashing).await?;

        Ok(())
    }

    /// `GET beacon/pool/attester_slashings`
    pub async fn get_beacon_pool_attester_slashings<T: EthSpec>(
        &self,
    ) -> Result<GenericResponse<Vec<AttesterSlashing<T>>>, Error> {
        let mut path = self.eth_path()?;

        path.path_segments_mut()
            .map_err(|()| Error::InvalidUrl(self.server.clone()))?
            .push("beacon")
            .push("pool")
            .push("attester_slashings");

        self.get(path).await
    }

    /// `POST beacon/pool/proposer_slashings`
    pub async fn post_beacon_pool_proposer_slashings(
        &self,
        slashing: &ProposerSlashing,
    ) -> Result<(), Error> {
        let mut path = self.eth_path()?;

        path.path_segments_mut()
            .map_err(|()| Error::InvalidUrl(self.server.clone()))?
            .push("beacon")
            .push("pool")
            .push("proposer_slashings");

        self.post(path, slashing).await?;

        Ok(())
    }

    /// `GET beacon/pool/proposer_slashings`
    pub async fn get_beacon_pool_proposer_slashings(
        &self,
    ) -> Result<GenericResponse<Vec<ProposerSlashing>>, Error> {
        let mut path = self.eth_path()?;

        path.path_segments_mut()
            .map_err(|()| Error::InvalidUrl(self.server.clone()))?
            .push("beacon")
            .push("pool")
            .push("proposer_slashings");

        self.get(path).await
    }

    /// `POST beacon/pool/voluntary_exits`
    pub async fn post_beacon_pool_voluntary_exits(
        &self,
        exit: &SignedVoluntaryExit,
    ) -> Result<(), Error> {
        let mut path = self.eth_path()?;

        path.path_segments_mut()
            .map_err(|()| Error::InvalidUrl(self.server.clone()))?
            .push("beacon")
            .push("pool")
            .push("voluntary_exits");

        self.post(path, exit).await?;

        Ok(())
    }

    /// `GET beacon/pool/voluntary_exits`
    pub async fn get_beacon_pool_voluntary_exits(
        &self,
    ) -> Result<GenericResponse<Vec<SignedVoluntaryExit>>, Error> {
        let mut path = self.eth_path()?;

        path.path_segments_mut()
            .map_err(|()| Error::InvalidUrl(self.server.clone()))?
            .push("beacon")
            .push("pool")
            .push("voluntary_exits");

        self.get(path).await
    }

    /// `POST beacon/pool/sync_committees`
    pub async fn post_beacon_pool_sync_committee_signatures(
        &self,
        signatures: &[SyncCommitteeMessage],
    ) -> Result<(), Error> {
        let mut path = self.eth_path()?;

        path.path_segments_mut()
            .map_err(|()| Error::InvalidUrl(self.server.clone()))?
            .push("beacon")
            .push("pool")
            .push("sync_committees");

        self.post(path, &signatures).await?;

        Ok(())
    }

    /// `POST validator/contribution_and_proofs`
    pub async fn post_validator_contribution_and_proofs<T: EthSpec>(
        &self,
        signed_contributions: &[SignedContributionAndProof<T>],
    ) -> Result<(), Error> {
        let mut path = self.eth_path()?;

        path.path_segments_mut()
            .map_err(|()| Error::InvalidUrl(self.server.clone()))?
            .push("validator")
            .push("contribution_and_proofs");

        self.post(path, &signed_contributions).await?;

        Ok(())
    }

    /// `GET config/fork_schedule`
    pub async fn get_config_fork_schedule(&self) -> Result<GenericResponse<Vec<Fork>>, Error> {
        let mut path = self.eth_path()?;

        path.path_segments_mut()
            .map_err(|()| Error::InvalidUrl(self.server.clone()))?
            .push("config")
            .push("fork_schedule");

        self.get(path).await
    }

    /// `GET config/spec`
    pub async fn get_config_spec(&self) -> Result<GenericResponse<ConfigAndPreset>, Error> {
        let mut path = self.eth_path()?;

        path.path_segments_mut()
            .map_err(|()| Error::InvalidUrl(self.server.clone()))?
            .push("config")
            .push("spec");

        self.get(path).await
    }

    /// `GET config/deposit_contract`
    pub async fn get_config_deposit_contract(
        &self,
    ) -> Result<GenericResponse<DepositContractData>, Error> {
        let mut path = self.eth_path()?;

        path.path_segments_mut()
            .map_err(|()| Error::InvalidUrl(self.server.clone()))?
            .push("config")
            .push("deposit_contract");

        self.get(path).await
    }

    /// `GET node/version`
    pub async fn get_node_version(&self) -> Result<GenericResponse<VersionData>, Error> {
        let mut path = self.eth_path()?;

        path.path_segments_mut()
            .map_err(|()| Error::InvalidUrl(self.server.clone()))?
            .push("node")
            .push("version");

        self.get(path).await
    }

    /// `GET node/identity`
    pub async fn get_node_identity(&self) -> Result<GenericResponse<IdentityData>, Error> {
        let mut path = self.eth_path()?;

        path.path_segments_mut()
            .map_err(|()| Error::InvalidUrl(self.server.clone()))?
            .push("node")
            .push("identity");

        self.get(path).await
    }

    /// `GET node/syncing`
    pub async fn get_node_syncing(&self) -> Result<GenericResponse<SyncingData>, Error> {
        let mut path = self.eth_path()?;

        path.path_segments_mut()
            .map_err(|()| Error::InvalidUrl(self.server.clone()))?
            .push("node")
            .push("syncing");

        self.get(path).await
    }

    /// `GET node/health`
    pub async fn get_node_health(&self) -> Result<StatusCode, Error> {
        let mut path = self.eth_path()?;

        path.path_segments_mut()
            .map_err(|()| Error::InvalidUrl(self.server.clone()))?
            .push("node")
            .push("health");

        let status = self
            .client
            .get(path)
            .send()
            .await
            .map_err(Error::Reqwest)?
            .status();
        if status == StatusCode::OK || status == StatusCode::PARTIAL_CONTENT {
            Ok(status)
        } else {
            Err(Error::StatusCode(status))
        }
    }

    /// `GET node/peers/{peer_id}`
    pub async fn get_node_peers_by_id(
        &self,
        peer_id: PeerId,
    ) -> Result<GenericResponse<PeerData>, Error> {
        let mut path = self.eth_path()?;

        path.path_segments_mut()
            .map_err(|()| Error::InvalidUrl(self.server.clone()))?
            .push("node")
            .push("peers")
            .push(&peer_id.to_string());

        self.get(path).await
    }

    /// `GET node/peers`
    pub async fn get_node_peers(
        &self,
        states: Option<&[PeerState]>,
        directions: Option<&[PeerDirection]>,
    ) -> Result<PeersData, Error> {
        let mut path = self.eth_path()?;

        path.path_segments_mut()
            .map_err(|()| Error::InvalidUrl(self.server.clone()))?
            .push("node")
            .push("peers");

        if let Some(states) = states {
            let state_string = states
                .iter()
                .map(|i| i.to_string())
                .collect::<Vec<_>>()
                .join(",");
            path.query_pairs_mut().append_pair("state", &state_string);
        }

        if let Some(directions) = directions {
            let dir_string = directions
                .iter()
                .map(|i| i.to_string())
                .collect::<Vec<_>>()
                .join(",");
            path.query_pairs_mut().append_pair("direction", &dir_string);
        }

        self.get(path).await
    }

    /// `GET node/peer_count`
    pub async fn get_node_peer_count(&self) -> Result<GenericResponse<PeerCount>, Error> {
        let mut path = self.eth_path()?;

        path.path_segments_mut()
            .map_err(|()| Error::InvalidUrl(self.server.clone()))?
            .push("node")
            .push("peer_count");

        self.get(path).await
    }

    /// `GET debug/beacon/states/{state_id}`
    pub async fn get_debug_beacon_states<T: EthSpec>(
        &self,
        state_id: StateId,
    ) -> Result<Option<GenericResponse<BeaconState<T>>>, Error> {
        let mut path = self.eth_path()?;

        path.path_segments_mut()
            .map_err(|()| Error::InvalidUrl(self.server.clone()))?
            .push("debug")
            .push("beacon")
            .push("states")
            .push(&state_id.to_string());

        self.get_opt(path).await
    }

    /// `GET debug/beacon/states/{state_id}`
    /// `-H "accept: application/octet-stream"`
    pub async fn get_debug_beacon_states_ssz<T: EthSpec>(
        &self,
        state_id: StateId,
        spec: &ChainSpec,
    ) -> Result<Option<BeaconState<T>>, Error> {
        let mut path = self.eth_path()?;

        path.path_segments_mut()
            .map_err(|()| Error::InvalidUrl(self.server.clone()))?
            .push("debug")
            .push("beacon")
            .push("states")
            .push(&state_id.to_string());

        self.get_bytes_opt_accept_header(path, Accept::Ssz)
            .await?
            .map(|bytes| BeaconState::from_ssz_bytes(&bytes, spec).map_err(Error::InvalidSsz))
            .transpose()
    }

    /// `GET debug/beacon/heads`
    pub async fn get_debug_beacon_heads(
        &self,
    ) -> Result<GenericResponse<Vec<ChainHeadData>>, Error> {
        let mut path = self.eth_path()?;

        path.path_segments_mut()
            .map_err(|()| Error::InvalidUrl(self.server.clone()))?
            .push("debug")
            .push("beacon")
            .push("heads");

        self.get(path).await
    }

    /// `GET validator/duties/proposer/{epoch}`
    pub async fn get_validator_duties_proposer(
        &self,
        epoch: Epoch,
    ) -> Result<DutiesResponse<Vec<ProposerData>>, Error> {
        let mut path = self.eth_path()?;

        path.path_segments_mut()
            .map_err(|()| Error::InvalidUrl(self.server.clone()))?
            .push("validator")
            .push("duties")
            .push("proposer")
            .push(&epoch.to_string());

        self.get_with_timeout(path, self.timeouts.proposer_duties)
            .await
    }

    /// `GET validator/blocks/{slot}`
    pub async fn get_validator_blocks<T: EthSpec>(
        &self,
        slot: Slot,
        randao_reveal: &SignatureBytes,
        graffiti: Option<&Graffiti>,
    ) -> Result<GenericResponse<BeaconBlock<T>>, Error> {
        let mut path = self.eth_path()?;

        path.path_segments_mut()
            .map_err(|()| Error::InvalidUrl(self.server.clone()))?
            .push("validator")
            .push("blocks")
            .push(&slot.to_string());

        path.query_pairs_mut()
            .append_pair("randao_reveal", &randao_reveal.to_string());

        if let Some(graffiti) = graffiti {
            path.query_pairs_mut()
                .append_pair("graffiti", &graffiti.to_string());
        }

        self.get(path).await
    }

    /// `GET validator/attestation_data?slot,committee_index`
    pub async fn get_validator_attestation_data(
        &self,
        slot: Slot,
        committee_index: CommitteeIndex,
    ) -> Result<GenericResponse<AttestationData>, Error> {
        let mut path = self.eth_path()?;

        path.path_segments_mut()
            .map_err(|()| Error::InvalidUrl(self.server.clone()))?
            .push("validator")
            .push("attestation_data");

        path.query_pairs_mut()
            .append_pair("slot", &slot.to_string())
            .append_pair("committee_index", &committee_index.to_string());

        self.get_with_timeout(path, self.timeouts.attestation).await
    }

    /// `GET validator/aggregate_attestation?slot,attestation_data_root`
    pub async fn get_validator_aggregate_attestation<T: EthSpec>(
        &self,
        slot: Slot,
        attestation_data_root: Hash256,
    ) -> Result<Option<GenericResponse<Attestation<T>>>, Error> {
        let mut path = self.eth_path()?;

        path.path_segments_mut()
            .map_err(|()| Error::InvalidUrl(self.server.clone()))?
            .push("validator")
            .push("aggregate_attestation");

        path.query_pairs_mut()
            .append_pair("slot", &slot.to_string())
            .append_pair(
                "attestation_data_root",
                &format!("{:?}", attestation_data_root),
            );

        self.get_opt_with_timeout(path, self.timeouts.attestation)
            .await
    }

<<<<<<< HEAD
    /// `GET validator/sync_committee_contribution`
    pub async fn get_validator_sync_committee_contribution<T: EthSpec>(
        &self,
        sync_committee_data: &SyncContributionData,
    ) -> Result<Option<GenericResponse<SyncCommitteeContribution<T>>>, Error> {
        let mut path = self.eth_path()?;

        path.path_segments_mut()
            .map_err(|()| Error::InvalidUrl(self.server.clone()))?
            .push("validator")
            .push("sync_committee_contribution");

        path.query_pairs_mut()
            .append_pair("slot", &sync_committee_data.slot.to_string())
            .append_pair(
                "beacon_block_root",
                &format!("{:?}", sync_committee_data.beacon_block_root),
            )
            .append_pair(
                "subcommittee_index",
                &sync_committee_data.subcommittee_index.to_string(),
            );

        self.get_opt(path).await
=======
    /// `POST lighthouse/liveness`
    pub async fn post_lighthouse_liveness(
        &self,
        ids: &[u64],
        epoch: Epoch,
    ) -> Result<GenericResponse<Vec<LivenessResponseData>>, Error> {
        let mut path = self.server.full.clone();

        path.path_segments_mut()
            .map_err(|()| Error::InvalidUrl(self.server.clone()))?
            .push("lighthouse")
            .push("liveness");

        self.post_with_timeout_and_response(
            path,
            &LivenessRequestData {
                indices: ids.to_vec(),
                epoch,
            },
            self.timeouts.liveness,
        )
        .await
>>>>>>> 1396ae9d
    }

    /// `POST validator/duties/attester/{epoch}`
    pub async fn post_validator_duties_attester(
        &self,
        epoch: Epoch,
        indices: &[u64],
    ) -> Result<DutiesResponse<Vec<AttesterData>>, Error> {
        let mut path = self.eth_path()?;

        path.path_segments_mut()
            .map_err(|()| Error::InvalidUrl(self.server.clone()))?
            .push("validator")
            .push("duties")
            .push("attester")
            .push(&epoch.to_string());

        self.post_with_timeout_and_response(path, &indices, self.timeouts.attester_duties)
            .await
    }

    /// `POST validator/aggregate_and_proofs`
    pub async fn post_validator_aggregate_and_proof<T: EthSpec>(
        &self,
        aggregates: &[SignedAggregateAndProof<T>],
    ) -> Result<(), Error> {
        let mut path = self.eth_path()?;

        path.path_segments_mut()
            .map_err(|()| Error::InvalidUrl(self.server.clone()))?
            .push("validator")
            .push("aggregate_and_proofs");

        self.post_with_timeout(path, &aggregates, self.timeouts.attestation)
            .await?;

        Ok(())
    }

    /// `POST validator/beacon_committee_subscriptions`
    pub async fn post_validator_beacon_committee_subscriptions(
        &self,
        subscriptions: &[BeaconCommitteeSubscription],
    ) -> Result<(), Error> {
        let mut path = self.eth_path()?;

        path.path_segments_mut()
            .map_err(|()| Error::InvalidUrl(self.server.clone()))?
            .push("validator")
            .push("beacon_committee_subscriptions");

        self.post(path, &subscriptions).await?;

        Ok(())
    }

    /// `POST validator/sync_committee_subscriptions`
    pub async fn post_validator_sync_committee_subscriptions(
        &self,
        subscriptions: &[SyncCommitteeSubscription],
    ) -> Result<(), Error> {
        let mut path = self.eth_path()?;

        path.path_segments_mut()
            .map_err(|()| Error::InvalidUrl(self.server.clone()))?
            .push("validator")
            .push("sync_committee_subscriptions");

        self.post(path, &subscriptions).await?;

        Ok(())
    }

    /// `GET events?topics`
    pub async fn get_events<T: EthSpec>(
        &self,
        topic: &[EventTopic],
    ) -> Result<impl Stream<Item = Result<EventKind<T>, Error>>, Error> {
        let mut path = self.eth_path()?;
        path.path_segments_mut()
            .map_err(|()| Error::InvalidUrl(self.server.clone()))?
            .push("events");

        let topic_string = topic
            .iter()
            .map(|i| i.to_string())
            .collect::<Vec<_>>()
            .join(",");
        path.query_pairs_mut().append_pair("topics", &topic_string);

        Ok(self
            .client
            .get(path)
            .send()
            .await
            .map_err(Error::Reqwest)?
            .bytes_stream()
            .map(|next| match next {
                Ok(bytes) => EventKind::from_sse_bytes(bytes.as_ref()),
                Err(e) => Err(Error::Reqwest(e)),
            }))
    }

    /// `POST validator/duties/sync/{epoch}`
    pub async fn post_validator_duties_sync(
        &self,
        epoch: Epoch,
        indices: &[u64],
    ) -> Result<GenericResponse<Vec<SyncDuty>>, Error> {
        let mut path = self.eth_path()?;

        path.path_segments_mut()
            .map_err(|()| Error::InvalidUrl(self.server.clone()))?
            .push("validator")
            .push("duties")
            .push("sync")
            .push(&epoch.to_string());

        self.post_with_timeout_and_response(path, &indices, self.timeouts.sync_duties)
            .await
    }
}

/// Returns `Ok(response)` if the response is a `200 OK` response. Otherwise, creates an
/// appropriate error message.
async fn ok_or_error(response: Response) -> Result<Response, Error> {
    let status = response.status();

    if status == StatusCode::OK {
        Ok(response)
    } else if let Ok(message) = response.json().await {
        match message {
            ResponseError::Message(message) => Err(Error::ServerMessage(message)),
            ResponseError::Indexed(indexed) => Err(Error::ServerIndexedMessage(indexed)),
        }
    } else {
        Err(Error::StatusCode(status))
    }
}<|MERGE_RESOLUTION|>--- conflicted
+++ resolved
@@ -1135,7 +1135,6 @@
             .await
     }
 
-<<<<<<< HEAD
     /// `GET validator/sync_committee_contribution`
     pub async fn get_validator_sync_committee_contribution<T: EthSpec>(
         &self,
@@ -1160,7 +1159,8 @@
             );
 
         self.get_opt(path).await
-=======
+    }
+
     /// `POST lighthouse/liveness`
     pub async fn post_lighthouse_liveness(
         &self,
@@ -1183,7 +1183,6 @@
             self.timeouts.liveness,
         )
         .await
->>>>>>> 1396ae9d
     }
 
     /// `POST validator/duties/attester/{epoch}`
