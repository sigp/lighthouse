//! This module exposes a superset of the `types` crate. It adds additional types that are only
//! required for the HTTP API.

use crate::Error as ServerError;
use lighthouse_network::{ConnectionDirection, Enr, Multiaddr, PeerConnectionStatus};
use mime::{Mime, APPLICATION, JSON, OCTET_STREAM, STAR};
use serde::{Deserialize, Serialize};
use std::cmp::Reverse;
use std::convert::TryFrom;
use std::fmt;
use std::str::{from_utf8, FromStr};
use std::time::Duration;
pub use types::*;

#[cfg(feature = "lighthouse")]
use crate::lighthouse::BlockReward;

/// An API error serializable to JSON.
#[derive(Debug, Clone, PartialEq, Serialize, Deserialize)]
#[serde(untagged)]
pub enum Error {
    Indexed(IndexedErrorMessage),
    Message(ErrorMessage),
}

/// An API error serializable to JSON.
#[derive(Debug, Clone, PartialEq, Serialize, Deserialize)]
pub struct ErrorMessage {
    pub code: u16,
    pub message: String,
    #[serde(default)]
    pub stacktraces: Vec<String>,
}

/// An indexed API error serializable to JSON.
#[derive(Debug, Clone, PartialEq, Serialize, Deserialize)]
pub struct IndexedErrorMessage {
    pub code: u16,
    pub message: String,
    pub failures: Vec<Failure>,
}

/// A single failure in an index of API errors, serializable to JSON.
#[derive(Debug, Clone, PartialEq, Serialize, Deserialize)]
pub struct Failure {
    pub index: u64,
    pub message: String,
}

impl Failure {
    pub fn new(index: usize, message: String) -> Self {
        Self {
            index: index as u64,
            message,
        }
    }
}

/// The version of a single API endpoint, e.g. the `v1` in `/eth/v1/beacon/blocks`.
#[derive(Debug, Clone, Copy, PartialEq)]
pub struct EndpointVersion(pub u64);

impl FromStr for EndpointVersion {
    type Err = ();

    fn from_str(s: &str) -> Result<Self, Self::Err> {
        if let Some(version_str) = s.strip_prefix('v') {
            u64::from_str(version_str)
                .map(EndpointVersion)
                .map_err(|_| ())
        } else {
            Err(())
        }
    }
}

impl std::fmt::Display for EndpointVersion {
    fn fmt(&self, fmt: &mut std::fmt::Formatter<'_>) -> Result<(), std::fmt::Error> {
        write!(fmt, "v{}", self.0)
    }
}

#[derive(Debug, Clone, PartialEq, Serialize, Deserialize)]
pub struct GenesisData {
    #[serde(with = "eth2_serde_utils::quoted_u64")]
    pub genesis_time: u64,
    pub genesis_validators_root: Hash256,
    #[serde(with = "eth2_serde_utils::bytes_4_hex")]
    pub genesis_fork_version: [u8; 4],
}

#[derive(Debug, Copy, Clone, PartialEq)]
pub enum BlockId {
    Head,
    Genesis,
    Finalized,
    Justified,
    Slot(Slot),
    Root(Hash256),
}

impl FromStr for BlockId {
    type Err = String;

    fn from_str(s: &str) -> Result<Self, Self::Err> {
        match s {
            "head" => Ok(BlockId::Head),
            "genesis" => Ok(BlockId::Genesis),
            "finalized" => Ok(BlockId::Finalized),
            "justified" => Ok(BlockId::Justified),
            other => {
                if other.starts_with("0x") {
                    Hash256::from_str(&s[2..])
                        .map(BlockId::Root)
                        .map_err(|e| format!("{} cannot be parsed as a root", e))
                } else {
                    u64::from_str(s)
                        .map(Slot::new)
                        .map(BlockId::Slot)
                        .map_err(|_| format!("{} cannot be parsed as a parameter", s))
                }
            }
        }
    }
}

impl fmt::Display for BlockId {
    fn fmt(&self, f: &mut fmt::Formatter<'_>) -> fmt::Result {
        match self {
            BlockId::Head => write!(f, "head"),
            BlockId::Genesis => write!(f, "genesis"),
            BlockId::Finalized => write!(f, "finalized"),
            BlockId::Justified => write!(f, "justified"),
            BlockId::Slot(slot) => write!(f, "{}", slot),
            BlockId::Root(root) => write!(f, "{:?}", root),
        }
    }
}

#[derive(Debug, Copy, Clone, PartialEq)]
pub enum StateId {
    Head,
    Genesis,
    Finalized,
    Justified,
    Slot(Slot),
    Root(Hash256),
}

impl FromStr for StateId {
    type Err = String;

    fn from_str(s: &str) -> Result<Self, Self::Err> {
        match s {
            "head" => Ok(StateId::Head),
            "genesis" => Ok(StateId::Genesis),
            "finalized" => Ok(StateId::Finalized),
            "justified" => Ok(StateId::Justified),
            other => {
                if other.starts_with("0x") {
                    Hash256::from_str(&s[2..])
                        .map(StateId::Root)
                        .map_err(|e| format!("{} cannot be parsed as a root", e))
                } else {
                    u64::from_str(s)
                        .map(Slot::new)
                        .map(StateId::Slot)
                        .map_err(|_| format!("{} cannot be parsed as a slot", s))
                }
            }
        }
    }
}

impl fmt::Display for StateId {
    fn fmt(&self, f: &mut fmt::Formatter<'_>) -> fmt::Result {
        match self {
            StateId::Head => write!(f, "head"),
            StateId::Genesis => write!(f, "genesis"),
            StateId::Finalized => write!(f, "finalized"),
            StateId::Justified => write!(f, "justified"),
            StateId::Slot(slot) => write!(f, "{}", slot),
            StateId::Root(root) => write!(f, "{:?}", root),
        }
    }
}

#[derive(Debug, PartialEq, Clone, Serialize, Deserialize)]
#[serde(bound = "T: Serialize + serde::de::DeserializeOwned")]
pub struct DutiesResponse<T: Serialize + serde::de::DeserializeOwned> {
    pub dependent_root: Hash256,
    pub execution_optimistic: Option<bool>,
    pub data: T,
}

#[derive(Debug, PartialEq, Clone, Serialize, Deserialize)]
#[serde(bound = "T: Serialize + serde::de::DeserializeOwned")]
pub struct ExecutionOptimisticResponse<T: Serialize + serde::de::DeserializeOwned> {
    pub execution_optimistic: Option<bool>,
    pub data: T,
}

#[derive(Debug, PartialEq, Clone, Serialize, Deserialize)]
#[serde(bound = "T: Serialize + serde::de::DeserializeOwned")]
pub struct ExecutionOptimisticFinalizedResponse<T: Serialize + serde::de::DeserializeOwned> {
    pub execution_optimistic: Option<bool>,
    pub finalized: Option<bool>,
    pub data: T,
}

#[derive(Debug, PartialEq, Clone, Serialize, Deserialize)]
#[serde(bound = "T: Serialize + serde::de::DeserializeOwned")]
pub struct GenericResponse<T: Serialize + serde::de::DeserializeOwned> {
    pub data: T,
}

impl<T: Serialize + serde::de::DeserializeOwned> From<T> for GenericResponse<T> {
    fn from(data: T) -> Self {
        Self { data }
    }
}

impl<T: Serialize + serde::de::DeserializeOwned> GenericResponse<T> {
    pub fn add_execution_optimistic(
        self,
        execution_optimistic: bool,
    ) -> ExecutionOptimisticResponse<T> {
        ExecutionOptimisticResponse {
            execution_optimistic: Some(execution_optimistic),
            data: self.data,
        }
    }

    pub fn add_execution_optimistic_finalized(
        self,
        execution_optimistic: bool,
        finalized: bool,
    ) -> ExecutionOptimisticFinalizedResponse<T> {
        ExecutionOptimisticFinalizedResponse {
            execution_optimistic: Some(execution_optimistic),
            finalized: Some(finalized),
            data: self.data,
        }
    }
}

#[derive(Debug, PartialEq, Clone, Serialize)]
#[serde(bound = "T: Serialize")]
pub struct GenericResponseRef<'a, T: Serialize> {
    pub data: &'a T,
}

impl<'a, T: Serialize> From<&'a T> for GenericResponseRef<'a, T> {
    fn from(data: &'a T) -> Self {
        Self { data }
    }
}

<<<<<<< HEAD
#[derive(Debug, PartialEq, Clone, Serialize, Deserialize)]
pub struct ExecutionOptimisticForkVersionedResponse<T> {
    #[serde(skip_serializing_if = "Option::is_none")]
    pub version: Option<ForkName>,
    pub execution_optimistic: Option<bool>,
    pub data: T,
}

#[derive(Debug, PartialEq, Clone, Serialize, Deserialize)]
pub struct ExecutionOptimisticFinalizedForkVersionedResponse<T> {
    #[serde(skip_serializing_if = "Option::is_none")]
    pub version: Option<ForkName>,
    pub execution_optimistic: Option<bool>,
    pub finalized: Option<bool>,
    pub data: T,
}

#[derive(Debug, PartialEq, Clone, Serialize, Deserialize)]
pub struct ForkVersionedResponse<T> {
    #[serde(skip_serializing_if = "Option::is_none")]
    pub version: Option<ForkName>,
    pub data: T,
}

=======
>>>>>>> 0fb58a68
#[derive(Debug, Clone, Copy, PartialEq, Serialize, Deserialize)]
pub struct RootData {
    pub root: Hash256,
}

impl From<Hash256> for RootData {
    fn from(root: Hash256) -> Self {
        Self { root }
    }
}

#[derive(Debug, Clone, PartialEq, Serialize, Deserialize)]
pub struct FinalityCheckpointsData {
    pub previous_justified: Checkpoint,
    pub current_justified: Checkpoint,
    pub finalized: Checkpoint,
}

#[derive(Debug, Clone, PartialEq, Serialize, Deserialize)]
#[serde(try_from = "&str")]
pub enum ValidatorId {
    PublicKey(PublicKeyBytes),
    Index(u64),
}

impl TryFrom<&str> for ValidatorId {
    type Error = String;

    fn try_from(s: &str) -> Result<Self, Self::Error> {
        Self::from_str(s)
    }
}

impl FromStr for ValidatorId {
    type Err = String;

    fn from_str(s: &str) -> Result<Self, Self::Err> {
        if s.starts_with("0x") {
            PublicKeyBytes::from_str(s)
                .map(ValidatorId::PublicKey)
                .map_err(|e| format!("{} cannot be parsed as a public key: {}", s, e))
        } else {
            u64::from_str(s)
                .map(ValidatorId::Index)
                .map_err(|e| format!("{} cannot be parsed as a slot: {}", s, e))
        }
    }
}

impl fmt::Display for ValidatorId {
    fn fmt(&self, f: &mut fmt::Formatter<'_>) -> fmt::Result {
        match self {
            ValidatorId::PublicKey(pubkey) => write!(f, "{:?}", pubkey),
            ValidatorId::Index(index) => write!(f, "{}", index),
        }
    }
}

#[derive(Debug, Clone, PartialEq, Serialize, Deserialize)]
pub struct ValidatorData {
    #[serde(with = "eth2_serde_utils::quoted_u64")]
    pub index: u64,
    #[serde(with = "eth2_serde_utils::quoted_u64")]
    pub balance: u64,
    pub status: ValidatorStatus,
    pub validator: Validator,
}

#[derive(Debug, Clone, PartialEq, Serialize, Deserialize)]
pub struct ValidatorBalanceData {
    #[serde(with = "eth2_serde_utils::quoted_u64")]
    pub index: u64,
    #[serde(with = "eth2_serde_utils::quoted_u64")]
    pub balance: u64,
}

// Implemented according to what is described here:
//
// https://hackmd.io/ofFJ5gOmQpu1jjHilHbdQQ
//
// We expect this to be updated in v2 of the standard api to
// this proposal:
//
// https://hackmd.io/bQxMDRt1RbS1TLno8K4NPg?view
#[derive(Debug, Clone, Copy, PartialEq, Serialize, Deserialize)]
#[serde(rename_all = "snake_case")]
pub enum ValidatorStatus {
    PendingInitialized,
    PendingQueued,
    ActiveOngoing,
    ActiveExiting,
    ActiveSlashed,
    ExitedUnslashed,
    ExitedSlashed,
    WithdrawalPossible,
    WithdrawalDone,
    Active,
    Pending,
    Exited,
    Withdrawal,
}

impl ValidatorStatus {
    pub fn from_validator(validator: &Validator, epoch: Epoch, far_future_epoch: Epoch) -> Self {
        if validator.is_withdrawable_at(epoch) {
            if validator.effective_balance == 0 {
                ValidatorStatus::WithdrawalDone
            } else {
                ValidatorStatus::WithdrawalPossible
            }
        } else if validator.is_exited_at(epoch) && epoch < validator.withdrawable_epoch {
            if validator.slashed {
                ValidatorStatus::ExitedSlashed
            } else {
                ValidatorStatus::ExitedUnslashed
            }
        } else if validator.is_active_at(epoch) {
            if validator.exit_epoch < far_future_epoch {
                if validator.slashed {
                    ValidatorStatus::ActiveSlashed
                } else {
                    ValidatorStatus::ActiveExiting
                }
            } else {
                ValidatorStatus::ActiveOngoing
            }
        // `pending` statuses are specified as validators where `validator.activation_epoch > current_epoch`.
        // If this code is reached, this criteria must have been met because `validator.is_active_at(epoch)`,
        // `validator.is_exited_at(epoch)`, and `validator.is_withdrawable_at(epoch)` all returned false.
        } else if validator.activation_eligibility_epoch == far_future_epoch {
            ValidatorStatus::PendingInitialized
        } else {
            ValidatorStatus::PendingQueued
        }
    }

    pub fn superstatus(&self) -> Self {
        match self {
            ValidatorStatus::PendingInitialized | ValidatorStatus::PendingQueued => {
                ValidatorStatus::Pending
            }
            ValidatorStatus::ActiveOngoing
            | ValidatorStatus::ActiveExiting
            | ValidatorStatus::ActiveSlashed => ValidatorStatus::Active,
            ValidatorStatus::ExitedUnslashed | ValidatorStatus::ExitedSlashed => {
                ValidatorStatus::Exited
            }
            ValidatorStatus::WithdrawalPossible | ValidatorStatus::WithdrawalDone => {
                ValidatorStatus::Withdrawal
            }
            ValidatorStatus::Active
            | ValidatorStatus::Pending
            | ValidatorStatus::Exited
            | ValidatorStatus::Withdrawal => *self,
        }
    }
}

impl FromStr for ValidatorStatus {
    type Err = String;

    fn from_str(s: &str) -> Result<Self, Self::Err> {
        match s {
            "pending_initialized" => Ok(ValidatorStatus::PendingInitialized),
            "pending_queued" => Ok(ValidatorStatus::PendingQueued),
            "active_ongoing" => Ok(ValidatorStatus::ActiveOngoing),
            "active_exiting" => Ok(ValidatorStatus::ActiveExiting),
            "active_slashed" => Ok(ValidatorStatus::ActiveSlashed),
            "exited_unslashed" => Ok(ValidatorStatus::ExitedUnslashed),
            "exited_slashed" => Ok(ValidatorStatus::ExitedSlashed),
            "withdrawal_possible" => Ok(ValidatorStatus::WithdrawalPossible),
            "withdrawal_done" => Ok(ValidatorStatus::WithdrawalDone),
            "active" => Ok(ValidatorStatus::Active),
            "pending" => Ok(ValidatorStatus::Pending),
            "exited" => Ok(ValidatorStatus::Exited),
            "withdrawal" => Ok(ValidatorStatus::Withdrawal),
            _ => Err(format!("{} cannot be parsed as a validator status.", s)),
        }
    }
}

impl fmt::Display for ValidatorStatus {
    fn fmt(&self, f: &mut fmt::Formatter<'_>) -> fmt::Result {
        match self {
            ValidatorStatus::PendingInitialized => write!(f, "pending_initialized"),
            ValidatorStatus::PendingQueued => write!(f, "pending_queued"),
            ValidatorStatus::ActiveOngoing => write!(f, "active_ongoing"),
            ValidatorStatus::ActiveExiting => write!(f, "active_exiting"),
            ValidatorStatus::ActiveSlashed => write!(f, "active_slashed"),
            ValidatorStatus::ExitedUnslashed => write!(f, "exited_unslashed"),
            ValidatorStatus::ExitedSlashed => write!(f, "exited_slashed"),
            ValidatorStatus::WithdrawalPossible => write!(f, "withdrawal_possible"),
            ValidatorStatus::WithdrawalDone => write!(f, "withdrawal_done"),
            ValidatorStatus::Active => write!(f, "active"),
            ValidatorStatus::Pending => write!(f, "pending"),
            ValidatorStatus::Exited => write!(f, "exited"),
            ValidatorStatus::Withdrawal => write!(f, "withdrawal"),
        }
    }
}

#[derive(Serialize, Deserialize)]
pub struct CommitteesQuery {
    pub slot: Option<Slot>,
    pub index: Option<u64>,
    pub epoch: Option<Epoch>,
}

#[derive(Serialize, Deserialize)]
pub struct SyncCommitteesQuery {
    pub epoch: Option<Epoch>,
}

#[derive(Serialize, Deserialize)]
pub struct RandaoQuery {
    pub epoch: Option<Epoch>,
}

#[derive(Serialize, Deserialize)]
pub struct AttestationPoolQuery {
    pub slot: Option<Slot>,
    pub committee_index: Option<u64>,
}

#[derive(Debug, Deserialize)]
#[serde(deny_unknown_fields)]
pub struct ValidatorsQuery {
    #[serde(default, deserialize_with = "option_query_vec")]
    pub id: Option<Vec<ValidatorId>>,
    #[serde(default, deserialize_with = "option_query_vec")]
    pub status: Option<Vec<ValidatorStatus>>,
}

#[derive(Debug, Clone, PartialEq, Serialize, Deserialize)]
pub struct CommitteeData {
    #[serde(with = "eth2_serde_utils::quoted_u64")]
    pub index: u64,
    pub slot: Slot,
    #[serde(with = "eth2_serde_utils::quoted_u64_vec")]
    pub validators: Vec<u64>,
}

#[derive(Debug, Clone, PartialEq, Serialize, Deserialize)]
pub struct SyncCommitteeByValidatorIndices {
    #[serde(with = "eth2_serde_utils::quoted_u64_vec")]
    pub validators: Vec<u64>,
    pub validator_aggregates: Vec<SyncSubcommittee>,
}

#[derive(Debug, Clone, PartialEq, Serialize, Deserialize)]
pub struct RandaoMix {
    pub randao: Hash256,
}

#[derive(Debug, Clone, PartialEq, Serialize, Deserialize)]
#[serde(transparent)]
pub struct SyncSubcommittee {
    #[serde(with = "eth2_serde_utils::quoted_u64_vec")]
    pub indices: Vec<u64>,
}

#[derive(Serialize, Deserialize)]
pub struct HeadersQuery {
    pub slot: Option<Slot>,
    pub parent_root: Option<Hash256>,
}

#[derive(Debug, Clone, PartialEq, Serialize, Deserialize)]
pub struct BlockHeaderAndSignature {
    pub message: BeaconBlockHeader,
    pub signature: SignatureBytes,
}

#[derive(Debug, Clone, PartialEq, Serialize, Deserialize)]
pub struct BlockHeaderData {
    pub root: Hash256,
    pub canonical: bool,
    pub header: BlockHeaderAndSignature,
}

#[derive(Debug, Clone, PartialEq, Serialize, Deserialize)]
pub struct DepositContractData {
    #[serde(with = "eth2_serde_utils::quoted_u64")]
    pub chain_id: u64,
    pub address: Address,
}

#[derive(Debug, Clone, PartialEq, Serialize, Deserialize)]
pub struct ChainHeadData {
    pub slot: Slot,
    pub root: Hash256,
    #[serde(skip_serializing_if = "Option::is_none")]
    pub execution_optimistic: Option<bool>,
}

#[derive(Debug, Clone, PartialEq, Serialize, Deserialize)]
pub struct IdentityData {
    pub peer_id: String,
    pub enr: Enr,
    pub p2p_addresses: Vec<Multiaddr>,
    pub discovery_addresses: Vec<Multiaddr>,
    pub metadata: MetaData,
}

#[derive(Debug, Clone, PartialEq, Serialize, Deserialize)]
pub struct MetaData {
    #[serde(with = "eth2_serde_utils::quoted_u64")]
    pub seq_number: u64,
    pub attnets: String,
    pub syncnets: String,
}

#[derive(Debug, Clone, PartialEq, Serialize, Deserialize)]
pub struct VersionData {
    pub version: String,
}

#[derive(Debug, Clone, PartialEq, Serialize, Deserialize)]
pub struct SyncingData {
    pub is_syncing: bool,
    pub is_optimistic: Option<bool>,
    pub head_slot: Slot,
    pub sync_distance: Slot,
}

#[derive(Clone, PartialEq, Debug, Deserialize)]
#[serde(try_from = "String", bound = "T: FromStr")]
pub struct QueryVec<T: FromStr> {
    values: Vec<T>,
}

fn query_vec<'de, D, T>(deserializer: D) -> Result<Vec<T>, D::Error>
where
    D: serde::Deserializer<'de>,
    T: FromStr,
{
    let vec: Vec<QueryVec<T>> = Deserialize::deserialize(deserializer)?;
    Ok(Vec::from(QueryVec::from(vec)))
}

fn option_query_vec<'de, D, T>(deserializer: D) -> Result<Option<Vec<T>>, D::Error>
where
    D: serde::Deserializer<'de>,
    T: FromStr,
{
    let vec: Vec<QueryVec<T>> = Deserialize::deserialize(deserializer)?;
    if vec.is_empty() {
        return Ok(None);
    }

    Ok(Some(Vec::from(QueryVec::from(vec))))
}

impl<T: FromStr> From<Vec<QueryVec<T>>> for QueryVec<T> {
    fn from(vecs: Vec<QueryVec<T>>) -> Self {
        Self {
            values: vecs.into_iter().flat_map(|qv| qv.values).collect(),
        }
    }
}

impl<T: FromStr> TryFrom<String> for QueryVec<T> {
    type Error = String;

    fn try_from(string: String) -> Result<Self, Self::Error> {
        if string.is_empty() {
            return Ok(Self { values: vec![] });
        }

        Ok(Self {
            values: string
                .split(',')
                .map(|s| s.parse().map_err(|_| "unable to parse query".to_string()))
                .collect::<Result<Vec<T>, String>>()?,
        })
    }
}

impl<T: FromStr> From<QueryVec<T>> for Vec<T> {
    fn from(vec: QueryVec<T>) -> Vec<T> {
        vec.values
    }
}

#[derive(Clone, Deserialize)]
#[serde(deny_unknown_fields)]
pub struct ValidatorBalancesQuery {
    #[serde(default, deserialize_with = "option_query_vec")]
    pub id: Option<Vec<ValidatorId>>,
}

#[derive(Clone, Serialize, Deserialize)]
#[serde(transparent)]
pub struct ValidatorIndexData(#[serde(with = "eth2_serde_utils::quoted_u64_vec")] pub Vec<u64>);

/// Borrowed variant of `ValidatorIndexData`, for serializing/sending.
#[derive(Clone, Copy, Serialize)]
#[serde(transparent)]
pub struct ValidatorIndexDataRef<'a>(
    #[serde(serialize_with = "eth2_serde_utils::quoted_u64_vec::serialize")] pub &'a [u64],
);

#[derive(Debug, Clone, PartialEq, Serialize, Deserialize)]
pub struct AttesterData {
    pub pubkey: PublicKeyBytes,
    #[serde(with = "eth2_serde_utils::quoted_u64")]
    pub validator_index: u64,
    #[serde(with = "eth2_serde_utils::quoted_u64")]
    pub committees_at_slot: u64,
    #[serde(with = "eth2_serde_utils::quoted_u64")]
    pub committee_index: CommitteeIndex,
    #[serde(with = "eth2_serde_utils::quoted_u64")]
    pub committee_length: u64,
    #[serde(with = "eth2_serde_utils::quoted_u64")]
    pub validator_committee_index: u64,
    pub slot: Slot,
}

#[derive(Debug, Clone, PartialEq, Serialize, Deserialize)]
pub struct ProposerData {
    pub pubkey: PublicKeyBytes,
    #[serde(with = "eth2_serde_utils::quoted_u64")]
    pub validator_index: u64,
    pub slot: Slot,
}

#[derive(Clone, Deserialize)]
pub struct ValidatorBlocksQuery {
    pub randao_reveal: SignatureBytes,
    pub graffiti: Option<Graffiti>,
    pub skip_randao_verification: SkipRandaoVerification,
}

#[derive(Debug, Clone, Copy, Default, PartialEq, Eq, Deserialize)]
#[serde(try_from = "Option<String>")]
pub enum SkipRandaoVerification {
    Yes,
    #[default]
    No,
}

/// Parse a `skip_randao_verification` query parameter.
impl TryFrom<Option<String>> for SkipRandaoVerification {
    type Error = String;

    fn try_from(opt: Option<String>) -> Result<Self, String> {
        match opt.as_deref() {
            None => Ok(SkipRandaoVerification::No),
            Some("") => Ok(SkipRandaoVerification::Yes),
            Some(s) => Err(format!(
                "skip_randao_verification does not take a value, got: {s}"
            )),
        }
    }
}

#[derive(Clone, Serialize, Deserialize)]
pub struct ValidatorAttestationDataQuery {
    pub slot: Slot,
    pub committee_index: CommitteeIndex,
}

#[derive(Clone, Serialize, Deserialize)]
pub struct ValidatorAggregateAttestationQuery {
    pub attestation_data_root: Hash256,
    pub slot: Slot,
}

#[derive(Debug, Clone, PartialEq, Eq, Serialize, Deserialize, Hash)]
pub struct BeaconCommitteeSubscription {
    #[serde(with = "eth2_serde_utils::quoted_u64")]
    pub validator_index: u64,
    #[serde(with = "eth2_serde_utils::quoted_u64")]
    pub committee_index: u64,
    #[serde(with = "eth2_serde_utils::quoted_u64")]
    pub committees_at_slot: u64,
    pub slot: Slot,
    pub is_aggregator: bool,
}

#[derive(Deserialize)]
#[serde(deny_unknown_fields)]
pub struct PeersQuery {
    #[serde(default, deserialize_with = "option_query_vec")]
    pub state: Option<Vec<PeerState>>,
    #[serde(default, deserialize_with = "option_query_vec")]
    pub direction: Option<Vec<PeerDirection>>,
}

#[derive(Debug, Clone, PartialEq, Serialize, Deserialize)]
pub struct PeerData {
    pub peer_id: String,
    pub enr: Option<String>,
    pub last_seen_p2p_address: String,
    pub state: PeerState,
    pub direction: PeerDirection,
}

#[derive(Debug, Clone, PartialEq, Serialize, Deserialize)]
pub struct PeersData {
    pub data: Vec<PeerData>,
    pub meta: PeersMetaData,
}

#[derive(Debug, Clone, PartialEq, Serialize, Deserialize)]
pub struct PeersMetaData {
    pub count: u64,
}

#[derive(Debug, Clone, Copy, PartialEq, Serialize, Deserialize)]
#[serde(rename_all = "lowercase")]
pub enum PeerState {
    Connected,
    Connecting,
    Disconnected,
    Disconnecting,
}

impl PeerState {
    pub fn from_peer_connection_status(status: &PeerConnectionStatus) -> Self {
        match status {
            PeerConnectionStatus::Connected { .. } => PeerState::Connected,
            PeerConnectionStatus::Dialing { .. } => PeerState::Connecting,
            PeerConnectionStatus::Disconnecting { .. } => PeerState::Disconnecting,
            PeerConnectionStatus::Disconnected { .. }
            | PeerConnectionStatus::Banned { .. }
            | PeerConnectionStatus::Unknown => PeerState::Disconnected,
        }
    }
}

impl FromStr for PeerState {
    type Err = String;

    fn from_str(s: &str) -> Result<Self, Self::Err> {
        match s {
            "connected" => Ok(PeerState::Connected),
            "connecting" => Ok(PeerState::Connecting),
            "disconnected" => Ok(PeerState::Disconnected),
            "disconnecting" => Ok(PeerState::Disconnecting),
            _ => Err("peer state cannot be parsed.".to_string()),
        }
    }
}

impl fmt::Display for PeerState {
    fn fmt(&self, f: &mut fmt::Formatter<'_>) -> fmt::Result {
        match self {
            PeerState::Connected => write!(f, "connected"),
            PeerState::Connecting => write!(f, "connecting"),
            PeerState::Disconnected => write!(f, "disconnected"),
            PeerState::Disconnecting => write!(f, "disconnecting"),
        }
    }
}

#[derive(Debug, Clone, Copy, PartialEq, Serialize, Deserialize)]
#[serde(rename_all = "lowercase")]
pub enum PeerDirection {
    Inbound,
    Outbound,
}

impl PeerDirection {
    pub fn from_connection_direction(direction: &ConnectionDirection) -> Self {
        match direction {
            ConnectionDirection::Incoming => PeerDirection::Inbound,
            ConnectionDirection::Outgoing => PeerDirection::Outbound,
        }
    }
}

impl FromStr for PeerDirection {
    type Err = String;

    fn from_str(s: &str) -> Result<Self, Self::Err> {
        match s {
            "inbound" => Ok(PeerDirection::Inbound),
            "outbound" => Ok(PeerDirection::Outbound),
            _ => Err("peer direction cannot be parsed.".to_string()),
        }
    }
}

impl fmt::Display for PeerDirection {
    fn fmt(&self, f: &mut fmt::Formatter<'_>) -> fmt::Result {
        match self {
            PeerDirection::Inbound => write!(f, "inbound"),
            PeerDirection::Outbound => write!(f, "outbound"),
        }
    }
}

#[derive(Debug, Clone, PartialEq, Serialize, Deserialize)]
pub struct PeerCount {
    #[serde(with = "eth2_serde_utils::quoted_u64")]
    pub connected: u64,
    #[serde(with = "eth2_serde_utils::quoted_u64")]
    pub connecting: u64,
    #[serde(with = "eth2_serde_utils::quoted_u64")]
    pub disconnected: u64,
    #[serde(with = "eth2_serde_utils::quoted_u64")]
    pub disconnecting: u64,
}

// --------- Server Sent Event Types -----------

#[derive(PartialEq, Debug, Serialize, Deserialize, Clone)]
pub struct SseBlock {
    pub slot: Slot,
    pub block: Hash256,
    pub execution_optimistic: bool,
}

#[derive(PartialEq, Debug, Serialize, Deserialize, Clone)]
pub struct SseFinalizedCheckpoint {
    pub block: Hash256,
    pub state: Hash256,
    pub epoch: Epoch,
    pub execution_optimistic: bool,
}

#[derive(PartialEq, Debug, Serialize, Deserialize, Clone)]
pub struct SseHead {
    pub slot: Slot,
    pub block: Hash256,
    pub state: Hash256,
    pub current_duty_dependent_root: Hash256,
    pub previous_duty_dependent_root: Hash256,
    pub epoch_transition: bool,
    pub execution_optimistic: bool,
}

#[derive(PartialEq, Debug, Serialize, Deserialize, Clone)]
pub struct SseChainReorg {
    pub slot: Slot,
    #[serde(with = "eth2_serde_utils::quoted_u64")]
    pub depth: u64,
    pub old_head_block: Hash256,
    pub old_head_state: Hash256,
    pub new_head_block: Hash256,
    pub new_head_state: Hash256,
    pub epoch: Epoch,
    pub execution_optimistic: bool,
}

#[derive(PartialEq, Debug, Serialize, Deserialize, Clone)]
pub struct SseLateHead {
    pub slot: Slot,
    pub block: Hash256,
    pub proposer_index: u64,
    pub peer_id: Option<String>,
    pub peer_client: Option<String>,
    pub proposer_graffiti: String,
    pub block_delay: Duration,
    pub observed_delay: Option<Duration>,
    pub imported_delay: Option<Duration>,
    pub set_as_head_delay: Option<Duration>,
    pub execution_optimistic: bool,
}

#[derive(PartialEq, Debug, Serialize, Clone)]
#[serde(bound = "T: EthSpec", untagged)]
pub enum EventKind<T: EthSpec> {
    Attestation(Box<Attestation<T>>),
    Block(SseBlock),
    FinalizedCheckpoint(SseFinalizedCheckpoint),
    Head(SseHead),
    VoluntaryExit(SignedVoluntaryExit),
    ChainReorg(SseChainReorg),
    ContributionAndProof(Box<SignedContributionAndProof<T>>),
    LateHead(SseLateHead),
    #[cfg(feature = "lighthouse")]
    BlockReward(BlockReward),
}

impl<T: EthSpec> EventKind<T> {
    pub fn topic_name(&self) -> &str {
        match self {
            EventKind::Head(_) => "head",
            EventKind::Block(_) => "block",
            EventKind::Attestation(_) => "attestation",
            EventKind::VoluntaryExit(_) => "voluntary_exit",
            EventKind::FinalizedCheckpoint(_) => "finalized_checkpoint",
            EventKind::ChainReorg(_) => "chain_reorg",
            EventKind::ContributionAndProof(_) => "contribution_and_proof",
            EventKind::LateHead(_) => "late_head",
            #[cfg(feature = "lighthouse")]
            EventKind::BlockReward(_) => "block_reward",
        }
    }

    pub fn from_sse_bytes(message: &[u8]) -> Result<Self, ServerError> {
        let s = from_utf8(message)
            .map_err(|e| ServerError::InvalidServerSentEvent(format!("{:?}", e)))?;

        let mut split = s.split('\n');
        let event = split
            .next()
            .ok_or_else(|| {
                ServerError::InvalidServerSentEvent("Could not parse event tag".to_string())
            })?
            .trim_start_matches("event:");
        let data = split
            .next()
            .ok_or_else(|| {
                ServerError::InvalidServerSentEvent("Could not parse data tag".to_string())
            })?
            .trim_start_matches("data:");

        match event {
            "attestation" => Ok(EventKind::Attestation(serde_json::from_str(data).map_err(
                |e| ServerError::InvalidServerSentEvent(format!("Attestation: {:?}", e)),
            )?)),
            "block" => Ok(EventKind::Block(serde_json::from_str(data).map_err(
                |e| ServerError::InvalidServerSentEvent(format!("Block: {:?}", e)),
            )?)),
            "chain_reorg" => Ok(EventKind::ChainReorg(serde_json::from_str(data).map_err(
                |e| ServerError::InvalidServerSentEvent(format!("Chain Reorg: {:?}", e)),
            )?)),
            "finalized_checkpoint" => Ok(EventKind::FinalizedCheckpoint(
                serde_json::from_str(data).map_err(|e| {
                    ServerError::InvalidServerSentEvent(format!("Finalized Checkpoint: {:?}", e))
                })?,
            )),
            "head" => Ok(EventKind::Head(serde_json::from_str(data).map_err(
                |e| ServerError::InvalidServerSentEvent(format!("Head: {:?}", e)),
            )?)),
            "late_head" => Ok(EventKind::LateHead(serde_json::from_str(data).map_err(
                |e| ServerError::InvalidServerSentEvent(format!("Late Head: {:?}", e)),
            )?)),
            "voluntary_exit" => Ok(EventKind::VoluntaryExit(
                serde_json::from_str(data).map_err(|e| {
                    ServerError::InvalidServerSentEvent(format!("Voluntary Exit: {:?}", e))
                })?,
            )),
            "contribution_and_proof" => Ok(EventKind::ContributionAndProof(Box::new(
                serde_json::from_str(data).map_err(|e| {
                    ServerError::InvalidServerSentEvent(format!("Contribution and Proof: {:?}", e))
                })?,
            ))),
            #[cfg(feature = "lighthouse")]
            "block_reward" => Ok(EventKind::BlockReward(serde_json::from_str(data).map_err(
                |e| ServerError::InvalidServerSentEvent(format!("Block Reward: {:?}", e)),
            )?)),
            _ => Err(ServerError::InvalidServerSentEvent(
                "Could not parse event tag".to_string(),
            )),
        }
    }
}

#[derive(Clone, Deserialize)]
#[serde(deny_unknown_fields)]
pub struct EventQuery {
    #[serde(deserialize_with = "query_vec")]
    pub topics: Vec<EventTopic>,
}

#[derive(Debug, Clone, Copy, PartialEq, Deserialize)]
#[serde(rename_all = "snake_case")]
pub enum EventTopic {
    Head,
    Block,
    Attestation,
    VoluntaryExit,
    FinalizedCheckpoint,
    ChainReorg,
    ContributionAndProof,
    LateHead,
    #[cfg(feature = "lighthouse")]
    BlockReward,
}

impl FromStr for EventTopic {
    type Err = String;

    fn from_str(s: &str) -> Result<Self, Self::Err> {
        match s {
            "head" => Ok(EventTopic::Head),
            "block" => Ok(EventTopic::Block),
            "attestation" => Ok(EventTopic::Attestation),
            "voluntary_exit" => Ok(EventTopic::VoluntaryExit),
            "finalized_checkpoint" => Ok(EventTopic::FinalizedCheckpoint),
            "chain_reorg" => Ok(EventTopic::ChainReorg),
            "contribution_and_proof" => Ok(EventTopic::ContributionAndProof),
            "late_head" => Ok(EventTopic::LateHead),
            #[cfg(feature = "lighthouse")]
            "block_reward" => Ok(EventTopic::BlockReward),
            _ => Err("event topic cannot be parsed.".to_string()),
        }
    }
}

impl fmt::Display for EventTopic {
    fn fmt(&self, f: &mut fmt::Formatter<'_>) -> fmt::Result {
        match self {
            EventTopic::Head => write!(f, "head"),
            EventTopic::Block => write!(f, "block"),
            EventTopic::Attestation => write!(f, "attestation"),
            EventTopic::VoluntaryExit => write!(f, "voluntary_exit"),
            EventTopic::FinalizedCheckpoint => write!(f, "finalized_checkpoint"),
            EventTopic::ChainReorg => write!(f, "chain_reorg"),
            EventTopic::ContributionAndProof => write!(f, "contribution_and_proof"),
            EventTopic::LateHead => write!(f, "late_head"),
            #[cfg(feature = "lighthouse")]
            EventTopic::BlockReward => write!(f, "block_reward"),
        }
    }
}

#[derive(Debug, Clone, Copy, PartialEq)]
pub enum Accept {
    Json,
    Ssz,
    Any,
}

impl fmt::Display for Accept {
    fn fmt(&self, f: &mut fmt::Formatter<'_>) -> fmt::Result {
        match self {
            Accept::Ssz => write!(f, "application/octet-stream"),
            Accept::Json => write!(f, "application/json"),
            Accept::Any => write!(f, "*/*"),
        }
    }
}

impl FromStr for Accept {
    type Err = String;

    fn from_str(s: &str) -> Result<Self, Self::Err> {
        let mut mimes = parse_accept(s)?;

        // [q-factor weighting]: https://datatracker.ietf.org/doc/html/rfc7231#section-5.3.2
        // find the highest q-factor supported accept type
        mimes.sort_by_key(|m| {
            Reverse(m.get_param("q").map_or(1000_u16, |n| {
                (n.as_ref().parse::<f32>().unwrap_or(0_f32) * 1000_f32) as u16
            }))
        });
        mimes
            .into_iter()
            .find_map(|m| match (m.type_(), m.subtype()) {
                (APPLICATION, OCTET_STREAM) => Some(Accept::Ssz),
                (APPLICATION, JSON) => Some(Accept::Json),
                (STAR, STAR) => Some(Accept::Any),
                _ => None,
            })
            .ok_or_else(|| "accept header is not supported".to_string())
    }
}

fn parse_accept(accept: &str) -> Result<Vec<Mime>, String> {
    accept
        .split(',')
        .map(|part| {
            part.parse()
                .map_err(|e| format!("error parsing Accept header: {}", e))
        })
        .collect()
}

#[derive(Debug, Serialize, Deserialize)]
pub struct LivenessRequestData {
    pub epoch: Epoch,
    #[serde(with = "eth2_serde_utils::quoted_u64_vec")]
    pub indices: Vec<u64>,
}

#[derive(PartialEq, Debug, Serialize, Deserialize)]
pub struct LivenessResponseData {
    #[serde(with = "eth2_serde_utils::quoted_u64")]
    pub index: u64,
    pub epoch: Epoch,
    pub is_live: bool,
}

#[derive(PartialEq, Debug, Serialize, Deserialize)]
#[serde(bound = "T: EthSpec, Payload: AbstractExecPayload<T>")]
pub struct BlocksAndBlobs<T: EthSpec, Payload: AbstractExecPayload<T>> {
    pub block: BeaconBlock<T, Payload>,
    pub blobs: Vec<Blob<T>>,
    pub kzg_aggregate_proof: KzgProof,
}

impl<T: EthSpec, Payload: AbstractExecPayload<T>> ForkVersionDeserialize
    for BlocksAndBlobs<T, Payload>
{
    fn deserialize_by_fork<'de, D: serde::Deserializer<'de>>(
        value: serde_json::value::Value,
        fork_name: ForkName,
    ) -> Result<Self, D::Error> {
        #[derive(Deserialize)]
        #[serde(bound = "T: EthSpec")]
        struct Helper<T: EthSpec> {
            block: serde_json::Value,
            blobs: Vec<Blob<T>>,
            kzg_aggregate_proof: KzgProof,
        }
        let helper: Helper<T> = serde_json::from_value(value).map_err(serde::de::Error::custom)?;

        Ok(Self {
            block: BeaconBlock::deserialize_by_fork::<'de, D>(helper.block, fork_name)?,
            blobs: helper.blobs,
            kzg_aggregate_proof: helper.kzg_aggregate_proof,
        })
    }
}

#[cfg(test)]
mod tests {
    use super::*;

    #[test]
    fn query_vec() {
        assert_eq!(
            QueryVec::try_from("0,1,2".to_string()).unwrap(),
            QueryVec {
                values: vec![0_u64, 1, 2]
            }
        );
    }

    #[test]
    fn parse_accept_header_content() {
        assert_eq!(
            Accept::from_str("application/json; charset=utf-8").unwrap(),
            Accept::Json
        );

        assert_eq!(
            Accept::from_str("text/plain,application/octet-stream;q=0.3,application/json;q=0.9")
                .unwrap(),
            Accept::Json
        );

        assert_eq!(
            Accept::from_str("text/plain"),
            Err("accept header is not supported".to_string())
        )
    }
}<|MERGE_RESOLUTION|>--- conflicted
+++ resolved
@@ -256,33 +256,6 @@
     }
 }
 
-<<<<<<< HEAD
-#[derive(Debug, PartialEq, Clone, Serialize, Deserialize)]
-pub struct ExecutionOptimisticForkVersionedResponse<T> {
-    #[serde(skip_serializing_if = "Option::is_none")]
-    pub version: Option<ForkName>,
-    pub execution_optimistic: Option<bool>,
-    pub data: T,
-}
-
-#[derive(Debug, PartialEq, Clone, Serialize, Deserialize)]
-pub struct ExecutionOptimisticFinalizedForkVersionedResponse<T> {
-    #[serde(skip_serializing_if = "Option::is_none")]
-    pub version: Option<ForkName>,
-    pub execution_optimistic: Option<bool>,
-    pub finalized: Option<bool>,
-    pub data: T,
-}
-
-#[derive(Debug, PartialEq, Clone, Serialize, Deserialize)]
-pub struct ForkVersionedResponse<T> {
-    #[serde(skip_serializing_if = "Option::is_none")]
-    pub version: Option<ForkName>,
-    pub data: T,
-}
-
-=======
->>>>>>> 0fb58a68
 #[derive(Debug, Clone, Copy, PartialEq, Serialize, Deserialize)]
 pub struct RootData {
     pub root: Hash256,
