//! This module exposes a superset of the `types` crate. It adds additional types that are only
//! required for the HTTP API.

use crate::Error as ServerError;
use lighthouse_network::{ConnectionDirection, Enr, Multiaddr, PeerConnectionStatus};
use mediatype::{names, MediaType, MediaTypeList};
use serde::{Deserialize, Serialize};
use std::convert::TryFrom;
use std::fmt::{self, Display};
use std::str::{from_utf8, FromStr};
use std::time::Duration;
pub use types::*;

#[cfg(feature = "lighthouse")]
use crate::lighthouse::BlockReward;

/// An API error serializable to JSON.
#[derive(Debug, Clone, PartialEq, Serialize, Deserialize)]
#[serde(untagged)]
pub enum Error {
    Indexed(IndexedErrorMessage),
    Message(ErrorMessage),
}

/// An API error serializable to JSON.
#[derive(Debug, Clone, PartialEq, Serialize, Deserialize)]
pub struct ErrorMessage {
    pub code: u16,
    pub message: String,
    #[serde(default)]
    pub stacktraces: Vec<String>,
}

/// An indexed API error serializable to JSON.
#[derive(Debug, Clone, PartialEq, Serialize, Deserialize)]
pub struct IndexedErrorMessage {
    pub code: u16,
    pub message: String,
    pub failures: Vec<Failure>,
}

/// A single failure in an index of API errors, serializable to JSON.
#[derive(Debug, Clone, PartialEq, Serialize, Deserialize)]
pub struct Failure {
    pub index: u64,
    pub message: String,
}

impl Failure {
    pub fn new(index: usize, message: String) -> Self {
        Self {
            index: index as u64,
            message,
        }
    }
}

/// The version of a single API endpoint, e.g. the `v1` in `/eth/v1/beacon/blocks`.
#[derive(Debug, Clone, Copy, PartialEq)]
pub struct EndpointVersion(pub u64);

impl FromStr for EndpointVersion {
    type Err = ();

    fn from_str(s: &str) -> Result<Self, Self::Err> {
        if let Some(version_str) = s.strip_prefix('v') {
            u64::from_str(version_str)
                .map(EndpointVersion)
                .map_err(|_| ())
        } else {
            Err(())
        }
    }
}

impl std::fmt::Display for EndpointVersion {
    fn fmt(&self, fmt: &mut std::fmt::Formatter<'_>) -> Result<(), std::fmt::Error> {
        write!(fmt, "v{}", self.0)
    }
}

#[derive(Debug, Clone, PartialEq, Serialize, Deserialize)]
pub struct GenesisData {
    #[serde(with = "serde_utils::quoted_u64")]
    pub genesis_time: u64,
    pub genesis_validators_root: Hash256,
    #[serde(with = "serde_utils::bytes_4_hex")]
    pub genesis_fork_version: [u8; 4],
}

#[derive(Debug, Copy, Clone, PartialEq)]
pub enum BlockId {
    Head,
    Genesis,
    Finalized,
    Justified,
    Slot(Slot),
    Root(Hash256),
}

impl FromStr for BlockId {
    type Err = String;

    fn from_str(s: &str) -> Result<Self, Self::Err> {
        match s {
            "head" => Ok(BlockId::Head),
            "genesis" => Ok(BlockId::Genesis),
            "finalized" => Ok(BlockId::Finalized),
            "justified" => Ok(BlockId::Justified),
            other => {
                if other.starts_with("0x") {
                    Hash256::from_str(&s[2..])
                        .map(BlockId::Root)
                        .map_err(|e| format!("{} cannot be parsed as a root", e))
                } else {
                    u64::from_str(s)
                        .map(Slot::new)
                        .map(BlockId::Slot)
                        .map_err(|_| format!("{} cannot be parsed as a parameter", s))
                }
            }
        }
    }
}

impl fmt::Display for BlockId {
    fn fmt(&self, f: &mut fmt::Formatter<'_>) -> fmt::Result {
        match self {
            BlockId::Head => write!(f, "head"),
            BlockId::Genesis => write!(f, "genesis"),
            BlockId::Finalized => write!(f, "finalized"),
            BlockId::Justified => write!(f, "justified"),
            BlockId::Slot(slot) => write!(f, "{}", slot),
            BlockId::Root(root) => write!(f, "{:?}", root),
        }
    }
}

#[derive(Debug, Copy, Clone, PartialEq)]
pub enum StateId {
    Head,
    Genesis,
    Finalized,
    Justified,
    Slot(Slot),
    Root(Hash256),
}

impl FromStr for StateId {
    type Err = String;

    fn from_str(s: &str) -> Result<Self, Self::Err> {
        match s {
            "head" => Ok(StateId::Head),
            "genesis" => Ok(StateId::Genesis),
            "finalized" => Ok(StateId::Finalized),
            "justified" => Ok(StateId::Justified),
            other => {
                if other.starts_with("0x") {
                    Hash256::from_str(&s[2..])
                        .map(StateId::Root)
                        .map_err(|e| format!("{} cannot be parsed as a root", e))
                } else {
                    u64::from_str(s)
                        .map(Slot::new)
                        .map(StateId::Slot)
                        .map_err(|_| format!("{} cannot be parsed as a slot", s))
                }
            }
        }
    }
}

impl fmt::Display for StateId {
    fn fmt(&self, f: &mut fmt::Formatter<'_>) -> fmt::Result {
        match self {
            StateId::Head => write!(f, "head"),
            StateId::Genesis => write!(f, "genesis"),
            StateId::Finalized => write!(f, "finalized"),
            StateId::Justified => write!(f, "justified"),
            StateId::Slot(slot) => write!(f, "{}", slot),
            StateId::Root(root) => write!(f, "{:?}", root),
        }
    }
}

#[derive(Debug, PartialEq, Clone, Serialize, Deserialize)]
#[serde(bound = "T: Serialize + serde::de::DeserializeOwned")]
pub struct DutiesResponse<T: Serialize + serde::de::DeserializeOwned> {
    pub dependent_root: Hash256,
    pub execution_optimistic: Option<bool>,
    pub data: T,
}

#[derive(Debug, PartialEq, Clone, Serialize, Deserialize)]
#[serde(bound = "T: Serialize + serde::de::DeserializeOwned")]
pub struct ExecutionOptimisticResponse<T: Serialize + serde::de::DeserializeOwned> {
    pub execution_optimistic: Option<bool>,
    pub data: T,
}

#[derive(Debug, PartialEq, Clone, Serialize, Deserialize)]
#[serde(bound = "T: Serialize + serde::de::DeserializeOwned")]
pub struct ExecutionOptimisticFinalizedResponse<T: Serialize + serde::de::DeserializeOwned> {
    pub execution_optimistic: Option<bool>,
    pub finalized: Option<bool>,
    pub data: T,
}

#[derive(Debug, PartialEq, Clone, Serialize, Deserialize)]
#[serde(bound = "T: Serialize + serde::de::DeserializeOwned")]
pub struct GenericResponse<T: Serialize + serde::de::DeserializeOwned> {
    pub data: T,
}

impl<T: Serialize + serde::de::DeserializeOwned> From<T> for GenericResponse<T> {
    fn from(data: T) -> Self {
        Self { data }
    }
}

impl<T: Serialize + serde::de::DeserializeOwned> GenericResponse<T> {
    pub fn add_execution_optimistic(
        self,
        execution_optimistic: bool,
    ) -> ExecutionOptimisticResponse<T> {
        ExecutionOptimisticResponse {
            execution_optimistic: Some(execution_optimistic),
            data: self.data,
        }
    }

    pub fn add_execution_optimistic_finalized(
        self,
        execution_optimistic: bool,
        finalized: bool,
    ) -> ExecutionOptimisticFinalizedResponse<T> {
        ExecutionOptimisticFinalizedResponse {
            execution_optimistic: Some(execution_optimistic),
            finalized: Some(finalized),
            data: self.data,
        }
    }
}

#[derive(Debug, PartialEq, Clone, Serialize)]
#[serde(bound = "T: Serialize")]
pub struct GenericResponseRef<'a, T: Serialize> {
    pub data: &'a T,
}

impl<'a, T: Serialize> From<&'a T> for GenericResponseRef<'a, T> {
    fn from(data: &'a T) -> Self {
        Self { data }
    }
}

#[derive(Debug, Clone, Copy, PartialEq, Serialize, Deserialize)]
pub struct RootData {
    pub root: Hash256,
}

impl From<Hash256> for RootData {
    fn from(root: Hash256) -> Self {
        Self { root }
    }
}

#[derive(Debug, Clone, PartialEq, Serialize, Deserialize)]
pub struct FinalityCheckpointsData {
    pub previous_justified: Checkpoint,
    pub current_justified: Checkpoint,
    pub finalized: Checkpoint,
}

#[derive(Debug, Clone, PartialEq, Serialize, Deserialize)]
#[serde(try_from = "&str")]
pub enum ValidatorId {
    PublicKey(PublicKeyBytes),
    Index(u64),
}

impl TryFrom<&str> for ValidatorId {
    type Error = String;

    fn try_from(s: &str) -> Result<Self, Self::Error> {
        Self::from_str(s)
    }
}

impl FromStr for ValidatorId {
    type Err = String;

    fn from_str(s: &str) -> Result<Self, Self::Err> {
        if s.starts_with("0x") {
            PublicKeyBytes::from_str(s)
                .map(ValidatorId::PublicKey)
                .map_err(|e| format!("{} cannot be parsed as a public key: {}", s, e))
        } else {
            u64::from_str(s)
                .map(ValidatorId::Index)
                .map_err(|e| format!("{} cannot be parsed as a slot: {}", s, e))
        }
    }
}

impl fmt::Display for ValidatorId {
    fn fmt(&self, f: &mut fmt::Formatter<'_>) -> fmt::Result {
        match self {
            ValidatorId::PublicKey(pubkey) => write!(f, "{:?}", pubkey),
            ValidatorId::Index(index) => write!(f, "{}", index),
        }
    }
}

#[derive(Debug, Clone, PartialEq, Serialize, Deserialize)]
pub struct ValidatorData {
    #[serde(with = "serde_utils::quoted_u64")]
    pub index: u64,
    #[serde(with = "serde_utils::quoted_u64")]
    pub balance: u64,
    pub status: ValidatorStatus,
    pub validator: Validator,
}

#[derive(Debug, Clone, PartialEq, Serialize, Deserialize)]
pub struct ValidatorBalanceData {
    #[serde(with = "serde_utils::quoted_u64")]
    pub index: u64,
    #[serde(with = "serde_utils::quoted_u64")]
    pub balance: u64,
}

// Implemented according to what is described here:
//
// https://hackmd.io/ofFJ5gOmQpu1jjHilHbdQQ
//
// We expect this to be updated in v2 of the standard api to
// this proposal:
//
// https://hackmd.io/bQxMDRt1RbS1TLno8K4NPg?view
#[derive(Debug, Clone, Copy, PartialEq, Serialize, Deserialize)]
#[serde(rename_all = "snake_case")]
pub enum ValidatorStatus {
    PendingInitialized,
    PendingQueued,
    ActiveOngoing,
    ActiveExiting,
    ActiveSlashed,
    ExitedUnslashed,
    ExitedSlashed,
    WithdrawalPossible,
    WithdrawalDone,
    Active,
    Pending,
    Exited,
    Withdrawal,
}

impl ValidatorStatus {
    pub fn from_validator(validator: &Validator, epoch: Epoch, far_future_epoch: Epoch) -> Self {
        if validator.is_withdrawable_at(epoch) {
            if validator.effective_balance == 0 {
                ValidatorStatus::WithdrawalDone
            } else {
                ValidatorStatus::WithdrawalPossible
            }
        } else if validator.is_exited_at(epoch) && epoch < validator.withdrawable_epoch {
            if validator.slashed {
                ValidatorStatus::ExitedSlashed
            } else {
                ValidatorStatus::ExitedUnslashed
            }
        } else if validator.is_active_at(epoch) {
            if validator.exit_epoch < far_future_epoch {
                if validator.slashed {
                    ValidatorStatus::ActiveSlashed
                } else {
                    ValidatorStatus::ActiveExiting
                }
            } else {
                ValidatorStatus::ActiveOngoing
            }
        // `pending` statuses are specified as validators where `validator.activation_epoch > current_epoch`.
        // If this code is reached, this criteria must have been met because `validator.is_active_at(epoch)`,
        // `validator.is_exited_at(epoch)`, and `validator.is_withdrawable_at(epoch)` all returned false.
        } else if validator.activation_eligibility_epoch == far_future_epoch {
            ValidatorStatus::PendingInitialized
        } else {
            ValidatorStatus::PendingQueued
        }
    }

    pub fn superstatus(&self) -> Self {
        match self {
            ValidatorStatus::PendingInitialized | ValidatorStatus::PendingQueued => {
                ValidatorStatus::Pending
            }
            ValidatorStatus::ActiveOngoing
            | ValidatorStatus::ActiveExiting
            | ValidatorStatus::ActiveSlashed => ValidatorStatus::Active,
            ValidatorStatus::ExitedUnslashed | ValidatorStatus::ExitedSlashed => {
                ValidatorStatus::Exited
            }
            ValidatorStatus::WithdrawalPossible | ValidatorStatus::WithdrawalDone => {
                ValidatorStatus::Withdrawal
            }
            ValidatorStatus::Active
            | ValidatorStatus::Pending
            | ValidatorStatus::Exited
            | ValidatorStatus::Withdrawal => *self,
        }
    }
}

impl FromStr for ValidatorStatus {
    type Err = String;

    fn from_str(s: &str) -> Result<Self, Self::Err> {
        match s {
            "pending_initialized" => Ok(ValidatorStatus::PendingInitialized),
            "pending_queued" => Ok(ValidatorStatus::PendingQueued),
            "active_ongoing" => Ok(ValidatorStatus::ActiveOngoing),
            "active_exiting" => Ok(ValidatorStatus::ActiveExiting),
            "active_slashed" => Ok(ValidatorStatus::ActiveSlashed),
            "exited_unslashed" => Ok(ValidatorStatus::ExitedUnslashed),
            "exited_slashed" => Ok(ValidatorStatus::ExitedSlashed),
            "withdrawal_possible" => Ok(ValidatorStatus::WithdrawalPossible),
            "withdrawal_done" => Ok(ValidatorStatus::WithdrawalDone),
            "active" => Ok(ValidatorStatus::Active),
            "pending" => Ok(ValidatorStatus::Pending),
            "exited" => Ok(ValidatorStatus::Exited),
            "withdrawal" => Ok(ValidatorStatus::Withdrawal),
            _ => Err(format!("{} cannot be parsed as a validator status.", s)),
        }
    }
}

impl fmt::Display for ValidatorStatus {
    fn fmt(&self, f: &mut fmt::Formatter<'_>) -> fmt::Result {
        match self {
            ValidatorStatus::PendingInitialized => write!(f, "pending_initialized"),
            ValidatorStatus::PendingQueued => write!(f, "pending_queued"),
            ValidatorStatus::ActiveOngoing => write!(f, "active_ongoing"),
            ValidatorStatus::ActiveExiting => write!(f, "active_exiting"),
            ValidatorStatus::ActiveSlashed => write!(f, "active_slashed"),
            ValidatorStatus::ExitedUnslashed => write!(f, "exited_unslashed"),
            ValidatorStatus::ExitedSlashed => write!(f, "exited_slashed"),
            ValidatorStatus::WithdrawalPossible => write!(f, "withdrawal_possible"),
            ValidatorStatus::WithdrawalDone => write!(f, "withdrawal_done"),
            ValidatorStatus::Active => write!(f, "active"),
            ValidatorStatus::Pending => write!(f, "pending"),
            ValidatorStatus::Exited => write!(f, "exited"),
            ValidatorStatus::Withdrawal => write!(f, "withdrawal"),
        }
    }
}

#[derive(Serialize, Deserialize)]
pub struct CommitteesQuery {
    pub slot: Option<Slot>,
    pub index: Option<u64>,
    pub epoch: Option<Epoch>,
}

#[derive(Serialize, Deserialize)]
pub struct SyncCommitteesQuery {
    pub epoch: Option<Epoch>,
}

#[derive(Serialize, Deserialize)]
pub struct RandaoQuery {
    pub epoch: Option<Epoch>,
}

#[derive(Serialize, Deserialize)]
pub struct AttestationPoolQuery {
    pub slot: Option<Slot>,
    pub committee_index: Option<u64>,
}

#[derive(Debug, Deserialize)]
#[serde(deny_unknown_fields)]
pub struct ValidatorsQuery {
    #[serde(default, deserialize_with = "option_query_vec")]
    pub id: Option<Vec<ValidatorId>>,
    #[serde(default, deserialize_with = "option_query_vec")]
    pub status: Option<Vec<ValidatorStatus>>,
}

#[derive(Debug, Clone, PartialEq, Serialize, Deserialize)]
pub struct CommitteeData {
    #[serde(with = "serde_utils::quoted_u64")]
    pub index: u64,
    pub slot: Slot,
    #[serde(with = "serde_utils::quoted_u64_vec")]
    pub validators: Vec<u64>,
}

#[derive(Debug, Clone, PartialEq, Serialize, Deserialize)]
pub struct SyncCommitteeByValidatorIndices {
    #[serde(with = "serde_utils::quoted_u64_vec")]
    pub validators: Vec<u64>,
    pub validator_aggregates: Vec<SyncSubcommittee>,
}

#[derive(Debug, Clone, PartialEq, Serialize, Deserialize)]
pub struct RandaoMix {
    pub randao: Hash256,
}

#[derive(Debug, Clone, PartialEq, Serialize, Deserialize)]
#[serde(transparent)]
pub struct SyncSubcommittee {
    #[serde(with = "serde_utils::quoted_u64_vec")]
    pub indices: Vec<u64>,
}

#[derive(Serialize, Deserialize)]
pub struct HeadersQuery {
    pub slot: Option<Slot>,
    pub parent_root: Option<Hash256>,
}

#[derive(Debug, Clone, PartialEq, Serialize, Deserialize)]
pub struct BlockHeaderAndSignature {
    pub message: BeaconBlockHeader,
    pub signature: SignatureBytes,
}

#[derive(Debug, Clone, PartialEq, Serialize, Deserialize)]
pub struct BlockHeaderData {
    pub root: Hash256,
    pub canonical: bool,
    pub header: BlockHeaderAndSignature,
}

#[derive(Debug, Clone, PartialEq, Serialize, Deserialize)]
pub struct DepositContractData {
    #[serde(with = "serde_utils::quoted_u64")]
    pub chain_id: u64,
    pub address: Address,
}

#[derive(Debug, Clone, PartialEq, Serialize, Deserialize)]
pub struct ChainHeadData {
    pub slot: Slot,
    pub root: Hash256,
    #[serde(skip_serializing_if = "Option::is_none")]
    pub execution_optimistic: Option<bool>,
}

#[derive(Debug, Clone, PartialEq, Serialize, Deserialize)]
pub struct IdentityData {
    pub peer_id: String,
    pub enr: Enr,
    pub p2p_addresses: Vec<Multiaddr>,
    pub discovery_addresses: Vec<Multiaddr>,
    pub metadata: MetaData,
}

#[derive(Debug, Clone, PartialEq, Serialize, Deserialize)]
pub struct MetaData {
    #[serde(with = "serde_utils::quoted_u64")]
    pub seq_number: u64,
    pub attnets: String,
    pub syncnets: String,
}

#[derive(Debug, Clone, PartialEq, Serialize, Deserialize)]
pub struct VersionData {
    pub version: String,
}

#[derive(Debug, Clone, PartialEq, Serialize, Deserialize)]
pub struct SyncingData {
    pub is_syncing: bool,
    pub is_optimistic: Option<bool>,
    pub el_offline: Option<bool>,
    pub head_slot: Slot,
    pub sync_distance: Slot,
}

#[derive(Serialize, Deserialize)]
pub struct ExpectedWithdrawalsQuery {
    pub proposal_slot: Option<Slot>,
}

#[derive(Clone, PartialEq, Debug, Deserialize)]
#[serde(try_from = "String", bound = "T: FromStr")]
pub struct QueryVec<T: FromStr> {
    values: Vec<T>,
}

fn query_vec<'de, D, T>(deserializer: D) -> Result<Vec<T>, D::Error>
where
    D: serde::Deserializer<'de>,
    T: FromStr,
{
    let vec: Vec<QueryVec<T>> = Deserialize::deserialize(deserializer)?;
    Ok(Vec::from(QueryVec::from(vec)))
}

fn option_query_vec<'de, D, T>(deserializer: D) -> Result<Option<Vec<T>>, D::Error>
where
    D: serde::Deserializer<'de>,
    T: FromStr,
{
    let vec: Vec<QueryVec<T>> = Deserialize::deserialize(deserializer)?;
    if vec.is_empty() {
        return Ok(None);
    }

    Ok(Some(Vec::from(QueryVec::from(vec))))
}

impl<T: FromStr> From<Vec<QueryVec<T>>> for QueryVec<T> {
    fn from(vecs: Vec<QueryVec<T>>) -> Self {
        Self {
            values: vecs.into_iter().flat_map(|qv| qv.values).collect(),
        }
    }
}

impl<T: FromStr> TryFrom<String> for QueryVec<T> {
    type Error = String;

    fn try_from(string: String) -> Result<Self, Self::Error> {
        if string.is_empty() {
            return Ok(Self { values: vec![] });
        }

        Ok(Self {
            values: string
                .split(',')
                .map(|s| s.parse().map_err(|_| "unable to parse query".to_string()))
                .collect::<Result<Vec<T>, String>>()?,
        })
    }
}

impl<T: FromStr> From<QueryVec<T>> for Vec<T> {
    fn from(vec: QueryVec<T>) -> Vec<T> {
        vec.values
    }
}

#[derive(Clone, Deserialize)]
#[serde(deny_unknown_fields)]
pub struct ValidatorBalancesQuery {
    #[serde(default, deserialize_with = "option_query_vec")]
    pub id: Option<Vec<ValidatorId>>,
}

#[derive(Clone, Serialize, Deserialize)]
#[serde(transparent)]
pub struct ValidatorIndexData(#[serde(with = "serde_utils::quoted_u64_vec")] pub Vec<u64>);

/// Borrowed variant of `ValidatorIndexData`, for serializing/sending.
#[derive(Clone, Copy, Serialize)]
#[serde(transparent)]
pub struct ValidatorIndexDataRef<'a>(
    #[serde(serialize_with = "serde_utils::quoted_u64_vec::serialize")] pub &'a [u64],
);

#[derive(Debug, Clone, PartialEq, Serialize, Deserialize)]
pub struct AttesterData {
    pub pubkey: PublicKeyBytes,
    #[serde(with = "serde_utils::quoted_u64")]
    pub validator_index: u64,
    #[serde(with = "serde_utils::quoted_u64")]
    pub committees_at_slot: u64,
    #[serde(with = "serde_utils::quoted_u64")]
    pub committee_index: CommitteeIndex,
    #[serde(with = "serde_utils::quoted_u64")]
    pub committee_length: u64,
    #[serde(with = "serde_utils::quoted_u64")]
    pub validator_committee_index: u64,
    pub slot: Slot,
}

#[derive(Debug, Clone, PartialEq, Serialize, Deserialize)]
pub struct ProposerData {
    pub pubkey: PublicKeyBytes,
    #[serde(with = "serde_utils::quoted_u64")]
    pub validator_index: u64,
    pub slot: Slot,
}

#[derive(Clone, Deserialize)]
pub struct ValidatorBlocksQuery {
    pub randao_reveal: SignatureBytes,
    pub graffiti: Option<Graffiti>,
    pub skip_randao_verification: SkipRandaoVerification,
}

#[derive(Debug, Clone, Copy, Default, PartialEq, Eq, Deserialize)]
#[serde(try_from = "Option<String>")]
pub enum SkipRandaoVerification {
    Yes,
    #[default]
    No,
}

/// Parse a `skip_randao_verification` query parameter.
impl TryFrom<Option<String>> for SkipRandaoVerification {
    type Error = String;

    fn try_from(opt: Option<String>) -> Result<Self, String> {
        match opt.as_deref() {
            None => Ok(SkipRandaoVerification::No),
            Some("") => Ok(SkipRandaoVerification::Yes),
            Some(s) => Err(format!(
                "skip_randao_verification does not take a value, got: {s}"
            )),
        }
    }
}

#[derive(Clone, Serialize, Deserialize)]
pub struct ValidatorAttestationDataQuery {
    pub slot: Slot,
    pub committee_index: CommitteeIndex,
}

#[derive(Clone, Serialize, Deserialize)]
pub struct ValidatorAggregateAttestationQuery {
    pub attestation_data_root: Hash256,
    pub slot: Slot,
}

#[derive(Debug, Clone, PartialEq, Eq, Serialize, Deserialize, Hash)]
pub struct BeaconCommitteeSubscription {
    #[serde(with = "serde_utils::quoted_u64")]
    pub validator_index: u64,
    #[serde(with = "serde_utils::quoted_u64")]
    pub committee_index: u64,
    #[serde(with = "serde_utils::quoted_u64")]
    pub committees_at_slot: u64,
    pub slot: Slot,
    pub is_aggregator: bool,
}

#[derive(Deserialize)]
#[serde(deny_unknown_fields)]
pub struct PeersQuery {
    #[serde(default, deserialize_with = "option_query_vec")]
    pub state: Option<Vec<PeerState>>,
    #[serde(default, deserialize_with = "option_query_vec")]
    pub direction: Option<Vec<PeerDirection>>,
}

#[derive(Debug, Clone, PartialEq, Serialize, Deserialize)]
pub struct PeerData {
    pub peer_id: String,
    pub enr: Option<String>,
    pub last_seen_p2p_address: String,
    pub state: PeerState,
    pub direction: PeerDirection,
}

#[derive(Debug, Clone, PartialEq, Serialize, Deserialize)]
pub struct PeersData {
    pub data: Vec<PeerData>,
    pub meta: PeersMetaData,
}

#[derive(Debug, Clone, PartialEq, Serialize, Deserialize)]
pub struct PeersMetaData {
    pub count: u64,
}

#[derive(Debug, Clone, Copy, PartialEq, Serialize, Deserialize)]
#[serde(rename_all = "lowercase")]
pub enum PeerState {
    Connected,
    Connecting,
    Disconnected,
    Disconnecting,
}

impl PeerState {
    pub fn from_peer_connection_status(status: &PeerConnectionStatus) -> Self {
        match status {
            PeerConnectionStatus::Connected { .. } => PeerState::Connected,
            PeerConnectionStatus::Dialing { .. } => PeerState::Connecting,
            PeerConnectionStatus::Disconnecting { .. } => PeerState::Disconnecting,
            PeerConnectionStatus::Disconnected { .. }
            | PeerConnectionStatus::Banned { .. }
            | PeerConnectionStatus::Unknown => PeerState::Disconnected,
        }
    }
}

impl FromStr for PeerState {
    type Err = String;

    fn from_str(s: &str) -> Result<Self, Self::Err> {
        match s {
            "connected" => Ok(PeerState::Connected),
            "connecting" => Ok(PeerState::Connecting),
            "disconnected" => Ok(PeerState::Disconnected),
            "disconnecting" => Ok(PeerState::Disconnecting),
            _ => Err("peer state cannot be parsed.".to_string()),
        }
    }
}

impl fmt::Display for PeerState {
    fn fmt(&self, f: &mut fmt::Formatter<'_>) -> fmt::Result {
        match self {
            PeerState::Connected => write!(f, "connected"),
            PeerState::Connecting => write!(f, "connecting"),
            PeerState::Disconnected => write!(f, "disconnected"),
            PeerState::Disconnecting => write!(f, "disconnecting"),
        }
    }
}

#[derive(Debug, Clone, Copy, PartialEq, Serialize, Deserialize)]
#[serde(rename_all = "lowercase")]
pub enum PeerDirection {
    Inbound,
    Outbound,
}

impl PeerDirection {
    pub fn from_connection_direction(direction: &ConnectionDirection) -> Self {
        match direction {
            ConnectionDirection::Incoming => PeerDirection::Inbound,
            ConnectionDirection::Outgoing => PeerDirection::Outbound,
        }
    }
}

impl FromStr for PeerDirection {
    type Err = String;

    fn from_str(s: &str) -> Result<Self, Self::Err> {
        match s {
            "inbound" => Ok(PeerDirection::Inbound),
            "outbound" => Ok(PeerDirection::Outbound),
            _ => Err("peer direction cannot be parsed.".to_string()),
        }
    }
}

impl fmt::Display for PeerDirection {
    fn fmt(&self, f: &mut fmt::Formatter<'_>) -> fmt::Result {
        match self {
            PeerDirection::Inbound => write!(f, "inbound"),
            PeerDirection::Outbound => write!(f, "outbound"),
        }
    }
}

#[derive(Debug, Clone, PartialEq, Serialize, Deserialize)]
pub struct PeerCount {
    #[serde(with = "serde_utils::quoted_u64")]
    pub connected: u64,
    #[serde(with = "serde_utils::quoted_u64")]
    pub connecting: u64,
    #[serde(with = "serde_utils::quoted_u64")]
    pub disconnected: u64,
    #[serde(with = "serde_utils::quoted_u64")]
    pub disconnecting: u64,
}

// --------- Server Sent Event Types -----------

#[derive(PartialEq, Debug, Serialize, Deserialize, Clone)]
pub struct SseBlock {
    pub slot: Slot,
    pub block: Hash256,
    pub execution_optimistic: bool,
}

#[derive(PartialEq, Debug, Serialize, Deserialize, Clone)]
pub struct SseFinalizedCheckpoint {
    pub block: Hash256,
    pub state: Hash256,
    pub epoch: Epoch,
    pub execution_optimistic: bool,
}

#[derive(PartialEq, Debug, Serialize, Deserialize, Clone)]
pub struct SseHead {
    pub slot: Slot,
    pub block: Hash256,
    pub state: Hash256,
    pub current_duty_dependent_root: Hash256,
    pub previous_duty_dependent_root: Hash256,
    pub epoch_transition: bool,
    pub execution_optimistic: bool,
}

#[derive(PartialEq, Debug, Serialize, Deserialize, Clone)]
pub struct SseChainReorg {
    pub slot: Slot,
    #[serde(with = "serde_utils::quoted_u64")]
    pub depth: u64,
    pub old_head_block: Hash256,
    pub old_head_state: Hash256,
    pub new_head_block: Hash256,
    pub new_head_state: Hash256,
    pub epoch: Epoch,
    pub execution_optimistic: bool,
}

#[derive(PartialEq, Debug, Serialize, Deserialize, Clone)]
pub struct SseLateHead {
    pub slot: Slot,
    pub block: Hash256,
    pub proposer_index: u64,
    pub peer_id: Option<String>,
    pub peer_client: Option<String>,
    pub proposer_graffiti: String,
    pub block_delay: Duration,
    pub observed_delay: Option<Duration>,
    pub imported_delay: Option<Duration>,
    pub set_as_head_delay: Option<Duration>,
    pub execution_optimistic: bool,
}

#[superstruct(
    variants(V1, V2),
    variant_attributes(derive(Clone, Debug, Eq, Hash, PartialEq, Serialize, Deserialize))
)]
#[derive(Clone, Debug, Eq, Hash, PartialEq, Deserialize, Serialize)]
#[serde(untagged)]
pub struct SsePayloadAttributes {
    #[superstruct(getter(copy))]
    #[serde(with = "serde_utils::quoted_u64")]
    pub timestamp: u64,
    #[superstruct(getter(copy))]
    pub prev_randao: Hash256,
    #[superstruct(getter(copy))]
    pub suggested_fee_recipient: Address,
    #[superstruct(only(V2))]
    pub withdrawals: Vec<Withdrawal>,
}

#[derive(PartialEq, Debug, Deserialize, Serialize, Clone)]
pub struct SseExtendedPayloadAttributesGeneric<T> {
    pub proposal_slot: Slot,
    #[serde(with = "serde_utils::quoted_u64")]
    pub proposer_index: u64,
    pub parent_block_root: Hash256,
    #[serde(with = "serde_utils::quoted_u64")]
    pub parent_block_number: u64,
    pub parent_block_hash: ExecutionBlockHash,
    pub payload_attributes: T,
}

pub type SseExtendedPayloadAttributes = SseExtendedPayloadAttributesGeneric<SsePayloadAttributes>;
pub type VersionedSsePayloadAttributes = ForkVersionedResponse<SseExtendedPayloadAttributes>;

impl ForkVersionDeserialize for SsePayloadAttributes {
    fn deserialize_by_fork<'de, D: serde::Deserializer<'de>>(
        value: serde_json::value::Value,
        fork_name: ForkName,
    ) -> Result<Self, D::Error> {
        match fork_name {
            ForkName::Merge => serde_json::from_value(value)
                .map(Self::V1)
                .map_err(serde::de::Error::custom),
            ForkName::Capella => serde_json::from_value(value)
                .map(Self::V2)
                .map_err(serde::de::Error::custom),
            ForkName::Base | ForkName::Altair => Err(serde::de::Error::custom(format!(
                "SsePayloadAttributes deserialization for {fork_name} not implemented"
            ))),
        }
    }
}

impl ForkVersionDeserialize for SseExtendedPayloadAttributes {
    fn deserialize_by_fork<'de, D: serde::Deserializer<'de>>(
        value: serde_json::value::Value,
        fork_name: ForkName,
    ) -> Result<Self, D::Error> {
        let helper: SseExtendedPayloadAttributesGeneric<serde_json::Value> =
            serde_json::from_value(value).map_err(serde::de::Error::custom)?;
        Ok(Self {
            proposal_slot: helper.proposal_slot,
            proposer_index: helper.proposer_index,
            parent_block_root: helper.parent_block_root,
            parent_block_number: helper.parent_block_number,
            parent_block_hash: helper.parent_block_hash,
            payload_attributes: SsePayloadAttributes::deserialize_by_fork::<D>(
                helper.payload_attributes,
                fork_name,
            )?,
        })
    }
}

#[derive(PartialEq, Debug, Serialize, Clone)]
#[serde(bound = "T: EthSpec", untagged)]
pub enum EventKind<T: EthSpec> {
    Attestation(Box<Attestation<T>>),
    Block(SseBlock),
    FinalizedCheckpoint(SseFinalizedCheckpoint),
    Head(SseHead),
    VoluntaryExit(SignedVoluntaryExit),
    ChainReorg(SseChainReorg),
    ContributionAndProof(Box<SignedContributionAndProof<T>>),
    LateHead(SseLateHead),
    #[cfg(feature = "lighthouse")]
    BlockReward(BlockReward),
    PayloadAttributes(VersionedSsePayloadAttributes),
}

impl<T: EthSpec> EventKind<T> {
    pub fn topic_name(&self) -> &str {
        match self {
            EventKind::Head(_) => "head",
            EventKind::Block(_) => "block",
            EventKind::Attestation(_) => "attestation",
            EventKind::VoluntaryExit(_) => "voluntary_exit",
            EventKind::FinalizedCheckpoint(_) => "finalized_checkpoint",
            EventKind::ChainReorg(_) => "chain_reorg",
            EventKind::ContributionAndProof(_) => "contribution_and_proof",
            EventKind::PayloadAttributes(_) => "payload_attributes",
            EventKind::LateHead(_) => "late_head",
            #[cfg(feature = "lighthouse")]
            EventKind::BlockReward(_) => "block_reward",
        }
    }

    pub fn from_sse_bytes(message: &[u8]) -> Result<Self, ServerError> {
        let s = from_utf8(message)
            .map_err(|e| ServerError::InvalidServerSentEvent(format!("{:?}", e)))?;

        let mut split = s.split('\n');
        let event = split
            .next()
            .ok_or_else(|| {
                ServerError::InvalidServerSentEvent("Could not parse event tag".to_string())
            })?
            .trim_start_matches("event:");
        let data = split
            .next()
            .ok_or_else(|| {
                ServerError::InvalidServerSentEvent("Could not parse data tag".to_string())
            })?
            .trim_start_matches("data:");

        match event {
            "attestation" => Ok(EventKind::Attestation(serde_json::from_str(data).map_err(
                |e| ServerError::InvalidServerSentEvent(format!("Attestation: {:?}", e)),
            )?)),
            "block" => Ok(EventKind::Block(serde_json::from_str(data).map_err(
                |e| ServerError::InvalidServerSentEvent(format!("Block: {:?}", e)),
            )?)),
            "chain_reorg" => Ok(EventKind::ChainReorg(serde_json::from_str(data).map_err(
                |e| ServerError::InvalidServerSentEvent(format!("Chain Reorg: {:?}", e)),
            )?)),
            "finalized_checkpoint" => Ok(EventKind::FinalizedCheckpoint(
                serde_json::from_str(data).map_err(|e| {
                    ServerError::InvalidServerSentEvent(format!("Finalized Checkpoint: {:?}", e))
                })?,
            )),
            "head" => Ok(EventKind::Head(serde_json::from_str(data).map_err(
                |e| ServerError::InvalidServerSentEvent(format!("Head: {:?}", e)),
            )?)),
            "late_head" => Ok(EventKind::LateHead(serde_json::from_str(data).map_err(
                |e| ServerError::InvalidServerSentEvent(format!("Late Head: {:?}", e)),
            )?)),
            "voluntary_exit" => Ok(EventKind::VoluntaryExit(
                serde_json::from_str(data).map_err(|e| {
                    ServerError::InvalidServerSentEvent(format!("Voluntary Exit: {:?}", e))
                })?,
            )),
            "contribution_and_proof" => Ok(EventKind::ContributionAndProof(Box::new(
                serde_json::from_str(data).map_err(|e| {
                    ServerError::InvalidServerSentEvent(format!("Contribution and Proof: {:?}", e))
                })?,
            ))),
            "payload_attributes" => Ok(EventKind::PayloadAttributes(
                serde_json::from_str(data).map_err(|e| {
                    ServerError::InvalidServerSentEvent(format!("Payload Attributes: {:?}", e))
                })?,
            )),
            #[cfg(feature = "lighthouse")]
            "block_reward" => Ok(EventKind::BlockReward(serde_json::from_str(data).map_err(
                |e| ServerError::InvalidServerSentEvent(format!("Block Reward: {:?}", e)),
            )?)),
            _ => Err(ServerError::InvalidServerSentEvent(
                "Could not parse event tag".to_string(),
            )),
        }
    }
}

#[derive(Clone, Deserialize)]
#[serde(deny_unknown_fields)]
pub struct EventQuery {
    #[serde(deserialize_with = "query_vec")]
    pub topics: Vec<EventTopic>,
}

#[derive(Debug, Clone, Copy, PartialEq, Deserialize)]
#[serde(rename_all = "snake_case")]
pub enum EventTopic {
    Head,
    Block,
    Attestation,
    VoluntaryExit,
    FinalizedCheckpoint,
    ChainReorg,
    ContributionAndProof,
    LateHead,
    PayloadAttributes,
    #[cfg(feature = "lighthouse")]
    BlockReward,
}

impl FromStr for EventTopic {
    type Err = String;

    fn from_str(s: &str) -> Result<Self, Self::Err> {
        match s {
            "head" => Ok(EventTopic::Head),
            "block" => Ok(EventTopic::Block),
            "attestation" => Ok(EventTopic::Attestation),
            "voluntary_exit" => Ok(EventTopic::VoluntaryExit),
            "finalized_checkpoint" => Ok(EventTopic::FinalizedCheckpoint),
            "chain_reorg" => Ok(EventTopic::ChainReorg),
            "contribution_and_proof" => Ok(EventTopic::ContributionAndProof),
            "payload_attributes" => Ok(EventTopic::PayloadAttributes),
            "late_head" => Ok(EventTopic::LateHead),
            #[cfg(feature = "lighthouse")]
            "block_reward" => Ok(EventTopic::BlockReward),
            _ => Err("event topic cannot be parsed.".to_string()),
        }
    }
}

impl fmt::Display for EventTopic {
    fn fmt(&self, f: &mut fmt::Formatter<'_>) -> fmt::Result {
        match self {
            EventTopic::Head => write!(f, "head"),
            EventTopic::Block => write!(f, "block"),
            EventTopic::Attestation => write!(f, "attestation"),
            EventTopic::VoluntaryExit => write!(f, "voluntary_exit"),
            EventTopic::FinalizedCheckpoint => write!(f, "finalized_checkpoint"),
            EventTopic::ChainReorg => write!(f, "chain_reorg"),
            EventTopic::ContributionAndProof => write!(f, "contribution_and_proof"),
            EventTopic::PayloadAttributes => write!(f, "payload_attributes"),
            EventTopic::LateHead => write!(f, "late_head"),
            #[cfg(feature = "lighthouse")]
            EventTopic::BlockReward => write!(f, "block_reward"),
        }
    }
}

#[derive(Debug, Clone, Copy, PartialEq)]
pub enum Accept {
    Json,
    Ssz,
    Any,
}

impl fmt::Display for Accept {
    fn fmt(&self, f: &mut fmt::Formatter<'_>) -> fmt::Result {
        match self {
            Accept::Ssz => write!(f, "application/octet-stream"),
            Accept::Json => write!(f, "application/json"),
            Accept::Any => write!(f, "*/*"),
        }
    }
}

impl FromStr for Accept {
    type Err = String;

    fn from_str(s: &str) -> Result<Self, Self::Err> {
        let media_type_list = MediaTypeList::new(s);

        // [q-factor weighting]: https://datatracker.ietf.org/doc/html/rfc7231#section-5.3.2
        // find the highest q-factor supported accept type
        let mut highest_q = 0_u16;
        let mut accept_type = None;

        const APPLICATION: &str = names::APPLICATION.as_str();
        const OCTET_STREAM: &str = names::OCTET_STREAM.as_str();
        const JSON: &str = names::JSON.as_str();
        const STAR: &str = names::_STAR.as_str();
        const Q: &str = names::Q.as_str();

        media_type_list.into_iter().for_each(|item| {
            if let Ok(MediaType {
                ty,
                subty,
                suffix: _,
                params,
            }) = item
            {
                let q_accept = match (ty.as_str(), subty.as_str()) {
                    (APPLICATION, OCTET_STREAM) => Some(Accept::Ssz),
                    (APPLICATION, JSON) => Some(Accept::Json),
                    (STAR, STAR) => Some(Accept::Any),
                    _ => None,
                }
                .map(|item_accept_type| {
                    let q_val = params
                        .iter()
                        .find_map(|(n, v)| match n.as_str() {
                            Q => {
                                Some((v.as_str().parse::<f32>().unwrap_or(0_f32) * 1000_f32) as u16)
                            }
                            _ => None,
                        })
                        .or(Some(1000_u16));

                    (q_val.unwrap(), item_accept_type)
                });

                match q_accept {
                    Some((q, accept)) if q > highest_q => {
                        highest_q = q;
                        accept_type = Some(accept);
                    }
                    _ => (),
                }
            }
        });
        accept_type.ok_or_else(|| "accept header is not supported".to_string())
    }
}

#[derive(PartialEq, Debug, Serialize, Deserialize)]
pub struct StandardLivenessResponseData {
    #[serde(with = "serde_utils::quoted_u64")]
    pub index: u64,
    pub is_live: bool,
}

#[derive(Debug, Serialize, Deserialize)]
pub struct LivenessRequestData {
    pub epoch: Epoch,
    #[serde(with = "serde_utils::quoted_u64_vec")]
    pub indices: Vec<u64>,
}

#[derive(PartialEq, Debug, Serialize, Deserialize)]
pub struct LivenessResponseData {
    #[serde(with = "serde_utils::quoted_u64")]
    pub index: u64,
    pub epoch: Epoch,
    pub is_live: bool,
}

#[derive(Debug, Serialize, Deserialize)]
pub struct ForkChoice {
    pub justified_checkpoint: Checkpoint,
    pub finalized_checkpoint: Checkpoint,
    pub fork_choice_nodes: Vec<ForkChoiceNode>,
}

#[derive(Debug, Serialize, Deserialize, PartialEq, Eq)]
pub struct ForkChoiceNode {
    pub slot: Slot,
    pub block_root: Hash256,
    pub parent_root: Option<Hash256>,
    pub justified_epoch: Epoch,
    pub finalized_epoch: Epoch,
    #[serde(with = "serde_utils::quoted_u64")]
    pub weight: u64,
    pub validity: Option<String>,
    pub execution_block_hash: Option<Hash256>,
}

#[derive(Copy, Clone, Debug, Serialize, Deserialize, PartialEq, Eq)]
#[serde(rename_all = "snake_case")]
pub enum BroadcastValidation {
    Gossip,
    Consensus,
    ConsensusAndEquivocation,
}

impl Default for BroadcastValidation {
    fn default() -> Self {
        Self::Gossip
    }
}

impl Display for BroadcastValidation {
    fn fmt(&self, f: &mut fmt::Formatter<'_>) -> fmt::Result {
        match self {
            Self::Gossip => write!(f, "gossip"),
            Self::Consensus => write!(f, "consensus"),
            Self::ConsensusAndEquivocation => write!(f, "consensus_and_equivocation"),
        }
    }
}

impl FromStr for BroadcastValidation {
    type Err = &'static str;

    fn from_str(s: &str) -> Result<Self, Self::Err> {
        match s {
            "gossip" => Ok(Self::Gossip),
            "consensus" => Ok(Self::Consensus),
            "consensus_and_equivocation" => Ok(Self::ConsensusAndEquivocation),
            _ => Err("Invalid broadcast validation level"),
        }
    }
}

#[derive(Default, Deserialize, Serialize)]
#[serde(rename_all = "snake_case")]
pub struct BroadcastValidationQuery {
    #[serde(default)]
    pub broadcast_validation: BroadcastValidation,
}

<<<<<<< HEAD
pub enum ForkVersionedBeaconBlockType<T: EthSpec> {
    Full(ForkVersionedResponse<BeaconBlock<T, FullPayload<T>>>),
    Blinded(ForkVersionedResponse<BeaconBlock<T, BlindedPayload<T>>>)
=======
pub mod serde_status_code {
    use crate::StatusCode;
    use serde::{de::Error, Deserialize, Serialize};

    pub fn serialize<S>(status_code: &StatusCode, ser: S) -> Result<S::Ok, S::Error>
    where
        S: serde::Serializer,
    {
        status_code.as_u16().serialize(ser)
    }

    pub fn deserialize<'de, D>(de: D) -> Result<StatusCode, D::Error>
    where
        D: serde::de::Deserializer<'de>,
    {
        let status_code = u16::deserialize(de)?;
        StatusCode::try_from(status_code).map_err(D::Error::custom)
    }
>>>>>>> 74eb2676
}

#[cfg(test)]
mod tests {
    use super::*;

    #[test]
    fn query_vec() {
        assert_eq!(
            QueryVec::try_from("0,1,2".to_string()).unwrap(),
            QueryVec {
                values: vec![0_u64, 1, 2]
            }
        );
    }

    #[test]
    fn parse_accept_header_content() {
        assert_eq!(
            Accept::from_str("application/json; charset=utf-8").unwrap(),
            Accept::Json
        );

        assert_eq!(
            Accept::from_str("text/plain,application/octet-stream;q=0.3,application/json;q=0.9")
                .unwrap(),
            Accept::Json
        );

        assert_eq!(
            Accept::from_str("text/plain"),
            Err("accept header is not supported".to_string())
        );

        assert_eq!(
            Accept::from_str("application/json;message=\"Hello, world!\";q=0.3,*/*;q=0.6").unwrap(),
            Accept::Any
        );
    }
}<|MERGE_RESOLUTION|>--- conflicted
+++ resolved
@@ -1316,11 +1316,6 @@
     pub broadcast_validation: BroadcastValidation,
 }
 
-<<<<<<< HEAD
-pub enum ForkVersionedBeaconBlockType<T: EthSpec> {
-    Full(ForkVersionedResponse<BeaconBlock<T, FullPayload<T>>>),
-    Blinded(ForkVersionedResponse<BeaconBlock<T, BlindedPayload<T>>>)
-=======
 pub mod serde_status_code {
     use crate::StatusCode;
     use serde::{de::Error, Deserialize, Serialize};
@@ -1339,8 +1334,13 @@
         let status_code = u16::deserialize(de)?;
         StatusCode::try_from(status_code).map_err(D::Error::custom)
     }
->>>>>>> 74eb2676
-}
+}
+
+pub enum ForkVersionedBeaconBlockType<T: EthSpec> {
+    Full(ForkVersionedResponse<BeaconBlock<T, FullPayload<T>>>),
+    Blinded(ForkVersionedResponse<BeaconBlock<T, BlindedPayload<T>>>)
+}
+
 
 #[cfg(test)]
 mod tests {
