use account_utils::ZeroizeString;
use eth2_keystore::Keystore;
use graffiti::GraffitiString;
use serde::{Deserialize, Serialize};
use std::path::PathBuf;

pub use crate::lighthouse::Health;
pub use crate::lighthouse_vc::std_types::*;
pub use crate::types::{GenericResponse, VersionData};
pub use types::*;

#[derive(Debug, Clone, PartialEq, Serialize, Deserialize)]
pub struct ValidatorData {
    pub enabled: bool,
    pub description: String,
    pub voting_pubkey: PublicKeyBytes,
}

#[derive(Debug, Clone, PartialEq, Serialize, Deserialize)]
pub struct ValidatorRequest {
    pub enable: bool,
    pub description: String,
    #[serde(default)]
    #[serde(skip_serializing_if = "Option::is_none")]
    pub graffiti: Option<GraffitiString>,
    #[serde(default)]
    #[serde(skip_serializing_if = "Option::is_none")]
    pub suggested_fee_recipient: Option<Address>,
    #[serde(default)]
    #[serde(skip_serializing_if = "Option::is_none")]
    pub gas_limit: Option<u64>,
    #[serde(default)]
    #[serde(skip_serializing_if = "Option::is_none")]
    pub builder_proposals: Option<bool>,
    #[serde(with = "serde_utils::quoted_u64")]
    pub deposit_gwei: u64,
}

#[derive(Clone, PartialEq, Serialize, Deserialize)]
pub struct CreateValidatorsMnemonicRequest {
    pub mnemonic: ZeroizeString,
    #[serde(with = "serde_utils::quoted_u32")]
    pub key_derivation_path_offset: u32,
    pub validators: Vec<ValidatorRequest>,
}

#[derive(Debug, Clone, PartialEq, Serialize, Deserialize)]
pub struct CreatedValidator {
    pub enabled: bool,
    pub description: String,
    pub voting_pubkey: PublicKeyBytes,
    #[serde(default)]
    #[serde(skip_serializing_if = "Option::is_none")]
    pub graffiti: Option<GraffitiString>,
    #[serde(default)]
    #[serde(skip_serializing_if = "Option::is_none")]
    pub suggested_fee_recipient: Option<Address>,
    #[serde(default)]
    #[serde(skip_serializing_if = "Option::is_none")]
    pub gas_limit: Option<u64>,
    #[serde(default)]
    #[serde(skip_serializing_if = "Option::is_none")]
    pub builder_proposals: Option<bool>,
    pub eth1_deposit_tx_data: String,
    #[serde(with = "serde_utils::quoted_u64")]
    pub deposit_gwei: u64,
}

#[derive(Clone, PartialEq, Serialize, Deserialize)]
pub struct PostValidatorsResponseData {
    pub mnemonic: ZeroizeString,
    pub validators: Vec<CreatedValidator>,
}

#[derive(Debug, Clone, PartialEq, Serialize, Deserialize)]
pub struct ValidatorPatchRequest {
    #[serde(default)]
    #[serde(skip_serializing_if = "Option::is_none")]
    pub enabled: Option<bool>,
    #[serde(default)]
    #[serde(skip_serializing_if = "Option::is_none")]
    pub gas_limit: Option<u64>,
    #[serde(default)]
    #[serde(skip_serializing_if = "Option::is_none")]
    pub builder_proposals: Option<bool>,
}

#[derive(Clone, PartialEq, Serialize, Deserialize)]
pub struct KeystoreValidatorsPostRequest {
    pub password: ZeroizeString,
    pub enable: bool,
    pub keystore: Keystore,
    #[serde(default)]
    #[serde(skip_serializing_if = "Option::is_none")]
    pub graffiti: Option<GraffitiString>,
    #[serde(default)]
    #[serde(skip_serializing_if = "Option::is_none")]
    pub suggested_fee_recipient: Option<Address>,
    #[serde(default)]
    #[serde(skip_serializing_if = "Option::is_none")]
    pub gas_limit: Option<u64>,
    #[serde(default)]
    #[serde(skip_serializing_if = "Option::is_none")]
    pub builder_proposals: Option<bool>,
}

#[derive(Debug, Clone, PartialEq, Serialize, Deserialize)]
pub struct Web3SignerValidatorRequest {
    pub enable: bool,
    pub description: String,
    #[serde(default)]
    #[serde(skip_serializing_if = "Option::is_none")]
    pub graffiti: Option<GraffitiString>,
    #[serde(default)]
    #[serde(skip_serializing_if = "Option::is_none")]
    pub suggested_fee_recipient: Option<Address>,
    #[serde(default)]
    #[serde(skip_serializing_if = "Option::is_none")]
    pub gas_limit: Option<u64>,
    #[serde(default)]
    #[serde(skip_serializing_if = "Option::is_none")]
    pub builder_proposals: Option<bool>,
    pub voting_public_key: PublicKey,
    pub url: String,
    #[serde(default)]
    #[serde(skip_serializing_if = "Option::is_none")]
    pub root_certificate_path: Option<PathBuf>,
    #[serde(default)]
    #[serde(skip_serializing_if = "Option::is_none")]
    pub request_timeout_ms: Option<u64>,
    #[serde(skip_serializing_if = "Option::is_none")]
    pub client_identity_path: Option<PathBuf>,
    #[serde(skip_serializing_if = "Option::is_none")]
    pub client_identity_password: Option<String>,
}

#[derive(Debug, Clone, PartialEq, Deserialize, Serialize)]
pub struct UpdateFeeRecipientRequest {
    pub ethaddress: Address,
}

#[derive(Debug, Clone, PartialEq, Deserialize, Serialize)]
pub struct UpdateGasLimitRequest {
    #[serde(with = "serde_utils::quoted_u64")]
    pub gas_limit: u64,
}

<<<<<<< HEAD
#[derive(Deserialize, Serialize)]
pub struct ExportKeystoresResponse {
    pub data: Vec<SingleExportKeystoresResponse>,
    #[serde(with = "eth2_serde_utils::json_str")]
    pub slashing_protection: Interchange,
}

#[derive(Deserialize, Serialize)]
pub struct SingleExportKeystoresResponse {
    pub status: Status<DeleteKeystoreStatus>,
    #[serde(skip_serializing_if = "Option::is_none")]
    pub validating_keystore: Option<KeystoreJsonStr>,
    #[serde(skip_serializing_if = "Option::is_none")]
    pub validating_keystore_password: Option<ZeroizeString>,
=======
#[derive(Deserialize)]
pub struct VoluntaryExitQuery {
    pub epoch: Option<Epoch>,
>>>>>>> 3c029d48
}<|MERGE_RESOLUTION|>--- conflicted
+++ resolved
@@ -145,11 +145,15 @@
     pub gas_limit: u64,
 }
 
-<<<<<<< HEAD
+#[derive(Deserialize)]
+pub struct VoluntaryExitQuery {
+    pub epoch: Option<Epoch>,
+}
+
 #[derive(Deserialize, Serialize)]
 pub struct ExportKeystoresResponse {
     pub data: Vec<SingleExportKeystoresResponse>,
-    #[serde(with = "eth2_serde_utils::json_str")]
+    #[serde(with = "serde_utils::json_str")]
     pub slashing_protection: Interchange,
 }
 
@@ -160,9 +164,4 @@
     pub validating_keystore: Option<KeystoreJsonStr>,
     #[serde(skip_serializing_if = "Option::is_none")]
     pub validating_keystore_password: Option<ZeroizeString>,
-=======
-#[derive(Deserialize)]
-pub struct VoluntaryExitQuery {
-    pub epoch: Option<Epoch>,
->>>>>>> 3c029d48
 }