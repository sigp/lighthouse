--- conflicted
+++ resolved
@@ -26,15 +26,12 @@
 futures = "0.3.8"
 store = { path = "../../beacon_node/store", optional = true }
 slashing_protection = { path = "../../validator_client/slashing_protection", optional = true }
-<<<<<<< HEAD
+mediatype = "0.19.13"
 mime = "0.3.16"
 pretty_reqwest_error = { path = "../../common/pretty_reqwest_error" }
 
 [dev-dependencies]
 tokio = { version = "1.14.0", features = ["full"] }
-=======
-mediatype = "0.19.13"
->>>>>>> 2548be3e
 
 [target.'cfg(target_os = "linux")'.dependencies]
 psutil = { version = "3.2.2", optional = true }
