--- conflicted
+++ resolved
@@ -21,19 +21,11 @@
 ring = "0.16.12"
 bytes = "0.5.6"
 account_utils = { path = "../../common/account_utils" }
-<<<<<<< HEAD
 eth2_ssz = { path = "../../consensus/ssz" }
+eth2_ssz_derive = "0.1.0"
 sysinfo = "0.15.2"
 systemstat = "0.1.5"
 lighthouse_health = { path = "../../common/lighthouse_health", optional = true }
-=======
-eth2_ssz = "0.1.2"
-eth2_ssz_derive = "0.1.0"
-
-[target.'cfg(target_os = "linux")'.dependencies]
-psutil = { version = "3.2.0", optional = true }
-procinfo = { version = "0.4.2", optional = true }
->>>>>>> 0a0f4daf
 
 [features]
 default = ["lighthouse"]
