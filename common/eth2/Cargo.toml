--- conflicted
+++ resolved
@@ -26,11 +26,8 @@
 eth2_ssz_derive = "0.2.1"
 futures-util = "0.3.8"
 futures = "0.3.8"
-<<<<<<< HEAD
 tokio-stream = "0.1.7"
-=======
 store = { path = "../../beacon_node/store", optional = true }
->>>>>>> be11437c
 
 [target.'cfg(target_os = "linux")'.dependencies]
 psutil = { version = "3.2.0", optional = true }
