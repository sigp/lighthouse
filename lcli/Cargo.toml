--- conflicted
+++ resolved
@@ -1,11 +1,7 @@
 [package]
 name = "lcli"
 description = "Lighthouse CLI (modeled after zcli)"
-<<<<<<< HEAD
-version = "4.0.2-rc.0"
-=======
 version = "4.1.0"
->>>>>>> 693886b9
 authors = ["Paul Hauner <paul@paulhauner.com>"]
 edition = "2021"
 
