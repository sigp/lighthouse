--- conflicted
+++ resolved
@@ -19,23 +19,12 @@
 env_logger = "0.9.0"
 types = { path = "../consensus/types" }
 state_processing = { path = "../consensus/state_processing" }
-<<<<<<< HEAD
-eth2_ssz = "0.3.0"
-=======
 eth2_ssz = "0.4.0"
-regex = "1.3.9"
-futures = "0.3.7"
->>>>>>> 113ef74e
 environment = { path = "../lighthouse/environment" }
 eth2_network_config = { path = "../common/eth2_network_config" }
 genesis = { path = "../beacon_node/genesis" }
 deposit_contract = { path = "../common/deposit_contract" }
-<<<<<<< HEAD
-tree_hash = "0.3.0"
-=======
 tree_hash = "0.4.0"
-tokio = { version = "1.10.0", features = ["full"] }
->>>>>>> 113ef74e
 clap_utils = { path = "../common/clap_utils" }
 eth2_libp2p = { path = "../beacon_node/eth2_libp2p" }
 validator_dir = { path = "../common/validator_dir", features = ["insecure_keys"] }
