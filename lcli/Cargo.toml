--- conflicted
+++ resolved
@@ -26,13 +26,8 @@
 dirs = "3.0.1"
 genesis = { path = "../beacon_node/genesis" }
 deposit_contract = { path = "../common/deposit_contract" }
-<<<<<<< HEAD
 tree_hash = "0.2.0"
-tokio = { version = "1.7.1", features = ["full"] }
-=======
-tree_hash = "0.1.1"
 tokio = { version = "1.10.0", features = ["full"] }
->>>>>>> 5b8436e3
 clap_utils = { path = "../common/clap_utils" }
 eth2_libp2p = { path = "../beacon_node/eth2_libp2p" }
 validator_dir = { path = "../common/validator_dir", features = ["insecure_keys"] }
