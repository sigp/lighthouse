--- conflicted
+++ resolved
@@ -46,15 +46,10 @@
         })?;
 
     let mut config = Eth1Config::default();
-<<<<<<< HEAD
     if let Some(v) = endpoints.clone() {
         config.endpoints = v;
     }
-    config.deposit_contract_address = eth2_testnet_config.deposit_contract_address.clone();
-=======
-    config.endpoint = endpoint.to_string();
     config.deposit_contract_address = format!("{:?}", spec.deposit_contract_address);
->>>>>>> a9689374
     config.deposit_contract_deploy_block = eth2_testnet_config.deposit_contract_deploy_block;
     config.lowest_cached_block_number = eth2_testnet_config.deposit_contract_deploy_block;
     config.follow_distance = spec.eth1_follow_distance / 2;
