use clap::ArgMatches;
use clap_utils::parse_required;
use eth2_network_config::Eth2NetworkConfig;
use serde::Serialize;
use snap::raw::Decoder;
use ssz::Decode;
use std::fs;
use std::fs::File;
use std::io::Read;
use std::str::FromStr;
use types::*;

enum OutputFormat {
    Json,
    Yaml,
}

impl FromStr for OutputFormat {
    type Err = String;

    fn from_str(s: &str) -> Result<Self, Self::Err> {
        match s {
            "json" => Ok(Self::Json),
            "yaml" => Ok(Self::Yaml),
            _ => Err(format!("Invalid output format \"{}\"", s)),
        }
    }
}

pub fn run_parse_ssz<E: EthSpec>(
    network_config: Eth2NetworkConfig,
    matches: &ArgMatches,
) -> Result<(), String> {
    let type_str = matches.value_of("type").ok_or("No type supplied")?;
    let filename = matches.value_of("ssz-file").ok_or("No file supplied")?;
    let format = parse_required(matches, "format")?;

    let bytes = if filename.ends_with("ssz_snappy") {
        let bytes = fs::read(filename).unwrap();
        let mut decoder = Decoder::new();
        decoder.decompress_vec(&bytes).unwrap()
    } else {
        let mut bytes = vec![];
        let mut file =
            File::open(filename).map_err(|e| format!("Unable to open {}: {}", filename, e))?;
        file.read_to_end(&mut bytes)
            .map_err(|e| format!("Unable to read {}: {}", filename, e))?;
        bytes
    };

    let spec = &network_config.chain_spec::<E>()?;
    info!(
        "Using {} network config ({} preset)",
        spec.config_name.as_deref().unwrap_or("unknown"),
        E::spec_name()
    );
    info!("Type: {type_str}");

    // More fork-specific decoders may need to be added in future, but shouldn't be 100% necessary,
    // as the fork-generic decoder will always be available (requires correct --network flag).
    match type_str {
        "SignedBeaconBlock" => decode_and_print::<SignedBeaconBlock<E>>(
            &bytes,
            |bytes| SignedBeaconBlock::from_ssz_bytes(bytes, spec),
            format,
        )?,
        "SignedBeaconBlockBase" | "SignedBeaconBlockPhase0" => {
            decode_and_print(&bytes, SignedBeaconBlockBase::<E>::from_ssz_bytes, format)?
        }
        "SignedBeaconBlockAltair" => {
            decode_and_print(&bytes, SignedBeaconBlockAltair::<E>::from_ssz_bytes, format)?
        }
        "SignedBeaconBlockMerge" | "SignedBeaconBlockBellatrix" => {
            decode_and_print(&bytes, SignedBeaconBlockMerge::<E>::from_ssz_bytes, format)?
        }
        "SignedBeaconBlockCapella" => decode_and_print(
            &bytes,
            SignedBeaconBlockCapella::<E>::from_ssz_bytes,
            format,
        )?,
        "SignedBeaconBlockDeneb" => {
            decode_and_print(&bytes, SignedBeaconBlockDeneb::<E>::from_ssz_bytes, format)?
        }
<<<<<<< HEAD
        "BeaconState" => decode_and_print::<BeaconState<E>>(
=======
        "SignedBeaconBlockElectra" => decode_and_print(
            &bytes,
            SignedBeaconBlockElectra::<T>::from_ssz_bytes,
            format,
        )?,
        "BeaconState" => decode_and_print::<BeaconState<T>>(
>>>>>>> f8fdb71f
            &bytes,
            |bytes| BeaconState::from_ssz_bytes(bytes, spec),
            format,
        )?,
        "BeaconStateBase" | "BeaconStatePhase0" => {
            decode_and_print(&bytes, BeaconStateBase::<E>::from_ssz_bytes, format)?
        }
        "BeaconStateAltair" => {
            decode_and_print(&bytes, BeaconStateAltair::<E>::from_ssz_bytes, format)?
        }
        "BeaconStateMerge" | "BeaconStateBellatrix" => {
            decode_and_print(&bytes, BeaconStateMerge::<E>::from_ssz_bytes, format)?
        }
        "BeaconStateCapella" => {
            decode_and_print(&bytes, BeaconStateCapella::<E>::from_ssz_bytes, format)?
        }
        "BeaconStateDeneb" => {
            decode_and_print(&bytes, BeaconStateDeneb::<E>::from_ssz_bytes, format)?
        }
<<<<<<< HEAD
        "BlobSidecar" => decode_and_print(&bytes, BlobSidecar::<E>::from_ssz_bytes, format)?,
=======
        "BeaconStateElectra" => {
            decode_and_print(&bytes, BeaconStateElectra::<T>::from_ssz_bytes, format)?
        }
        "BlobSidecar" => decode_and_print(&bytes, BlobSidecar::<T>::from_ssz_bytes, format)?,
>>>>>>> f8fdb71f
        other => return Err(format!("Unknown type: {}", other)),
    };

    Ok(())
}

fn decode_and_print<T: Serialize>(
    bytes: &[u8],
    decoder: impl FnOnce(&[u8]) -> Result<T, ssz::DecodeError>,
    output_format: OutputFormat,
) -> Result<(), String> {
    let item = decoder(bytes).map_err(|e| format!("SSZ decode failed: {e:?}"))?;

    match output_format {
        OutputFormat::Json => {
            println!(
                "{}",
                serde_json::to_string(&item)
                    .map_err(|e| format!("Unable to write object to JSON: {e:?}"))?
            );
        }
        OutputFormat::Yaml => {
            println!(
                "{}",
                serde_yaml::to_string(&item)
                    .map_err(|e| format!("Unable to write object to YAML: {e:?}"))?
            );
        }
    }

    Ok(())
}<|MERGE_RESOLUTION|>--- conflicted
+++ resolved
@@ -81,16 +81,12 @@
         "SignedBeaconBlockDeneb" => {
             decode_and_print(&bytes, SignedBeaconBlockDeneb::<E>::from_ssz_bytes, format)?
         }
-<<<<<<< HEAD
-        "BeaconState" => decode_and_print::<BeaconState<E>>(
-=======
         "SignedBeaconBlockElectra" => decode_and_print(
             &bytes,
-            SignedBeaconBlockElectra::<T>::from_ssz_bytes,
+            SignedBeaconBlockElectra::<E>::from_ssz_bytes,
             format,
         )?,
-        "BeaconState" => decode_and_print::<BeaconState<T>>(
->>>>>>> f8fdb71f
+        "BeaconState" => decode_and_print::<BeaconState<E>>(
             &bytes,
             |bytes| BeaconState::from_ssz_bytes(bytes, spec),
             format,
@@ -110,14 +106,10 @@
         "BeaconStateDeneb" => {
             decode_and_print(&bytes, BeaconStateDeneb::<E>::from_ssz_bytes, format)?
         }
-<<<<<<< HEAD
+        "BeaconStateElectra" => {
+            decode_and_print(&bytes, BeaconStateElectra::<E>::from_ssz_bytes, format)?
+        }
         "BlobSidecar" => decode_and_print(&bytes, BlobSidecar::<E>::from_ssz_bytes, format)?,
-=======
-        "BeaconStateElectra" => {
-            decode_and_print(&bytes, BeaconStateElectra::<T>::from_ssz_bytes, format)?
-        }
-        "BlobSidecar" => decode_and_print(&bytes, BlobSidecar::<T>::from_ssz_bytes, format)?,
->>>>>>> f8fdb71f
         other => return Err(format!("Unknown type: {}", other)),
     };
 
