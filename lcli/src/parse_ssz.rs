use clap::ArgMatches;
use clap_utils::parse_required;
use eth2_network_config::Eth2NetworkConfig;
use serde::Serialize;
use snap::raw::Decoder;
use ssz::Decode;
use std::fs;
use std::fs::File;
use std::io::Read;
use std::str::FromStr;
use types::*;

enum OutputFormat {
    Json,
    Yaml,
}

impl FromStr for OutputFormat {
    type Err = String;

    fn from_str(s: &str) -> Result<Self, Self::Err> {
        match s {
            "json" => Ok(Self::Json),
            "yaml" => Ok(Self::Yaml),
            _ => Err(format!("Invalid output format \"{}\"", s)),
        }
    }
}

pub fn run_parse_ssz<E: EthSpec>(
    network_config: Eth2NetworkConfig,
    matches: &ArgMatches,
) -> Result<(), String> {
    let type_str = matches.value_of("type").ok_or("No type supplied")?;
    let filename = matches.value_of("ssz-file").ok_or("No file supplied")?;
    let format = parse_required(matches, "format")?;

    let bytes = if filename.ends_with("ssz_snappy") {
        let bytes = fs::read(filename).unwrap();
        let mut decoder = Decoder::new();
        decoder.decompress_vec(&bytes).unwrap()
    } else {
        let mut bytes = vec![];
        let mut file =
            File::open(filename).map_err(|e| format!("Unable to open {}: {}", filename, e))?;
        file.read_to_end(&mut bytes)
            .map_err(|e| format!("Unable to read {}: {}", filename, e))?;
        bytes
    };

    let spec = &network_config.chain_spec::<E>()?;
    info!(
        "Using {} network config ({} preset)",
        spec.config_name.as_deref().unwrap_or("unknown"),
        E::spec_name()
    );
    info!("Type: {type_str}");

    // More fork-specific decoders may need to be added in future, but shouldn't be 100% necessary,
    // as the fork-generic decoder will always be available (requires correct --network flag).
    match type_str {
        "SignedBeaconBlock" => decode_and_print::<SignedBeaconBlock<E>>(
            &bytes,
            |bytes| SignedBeaconBlock::from_ssz_bytes(bytes, spec),
            format,
        )?,
        "SignedBeaconBlockBase" | "SignedBeaconBlockPhase0" => {
            decode_and_print(&bytes, SignedBeaconBlockBase::<E>::from_ssz_bytes, format)?
        }
        "SignedBeaconBlockAltair" => {
            decode_and_print(&bytes, SignedBeaconBlockAltair::<E>::from_ssz_bytes, format)?
        }
        "SignedBeaconBlockMerge" | "SignedBeaconBlockBellatrix" => {
            decode_and_print(&bytes, SignedBeaconBlockMerge::<E>::from_ssz_bytes, format)?
        }
        "SignedBeaconBlockCapella" => decode_and_print(
            &bytes,
            SignedBeaconBlockCapella::<E>::from_ssz_bytes,
            format,
        )?,
        "SignedBeaconBlockDeneb" => {
            decode_and_print(&bytes, SignedBeaconBlockDeneb::<E>::from_ssz_bytes, format)?
        }
        "SignedBeaconBlockElectra" => decode_and_print(
            &bytes,
<<<<<<< HEAD
            SignedBeaconBlockElectra::<T>::from_ssz_bytes,
            format,
        )?,
        "BeaconState" => decode_and_print::<BeaconState<T>>(
=======
            SignedBeaconBlockElectra::<E>::from_ssz_bytes,
            format,
        )?,
        "BeaconState" => decode_and_print::<BeaconState<E>>(
>>>>>>> 969d12dc
            &bytes,
            |bytes| BeaconState::from_ssz_bytes(bytes, spec),
            format,
        )?,
        "BeaconStateBase" | "BeaconStatePhase0" => {
            decode_and_print(&bytes, BeaconStateBase::<E>::from_ssz_bytes, format)?
        }
        "BeaconStateAltair" => {
            decode_and_print(&bytes, BeaconStateAltair::<E>::from_ssz_bytes, format)?
        }
        "BeaconStateMerge" | "BeaconStateBellatrix" => {
            decode_and_print(&bytes, BeaconStateMerge::<E>::from_ssz_bytes, format)?
        }
        "BeaconStateCapella" => {
            decode_and_print(&bytes, BeaconStateCapella::<E>::from_ssz_bytes, format)?
        }
        "BeaconStateDeneb" => {
            decode_and_print(&bytes, BeaconStateDeneb::<E>::from_ssz_bytes, format)?
        }
        "BeaconStateElectra" => {
            decode_and_print(&bytes, BeaconStateElectra::<E>::from_ssz_bytes, format)?
        }
<<<<<<< HEAD
        "BeaconStateElectra" => {
            decode_and_print(&bytes, BeaconStateElectra::<T>::from_ssz_bytes, format)?
        }
        "BlobSidecar" => decode_and_print(&bytes, BlobSidecar::<T>::from_ssz_bytes, format)?,
=======
        "BlobSidecar" => decode_and_print(&bytes, BlobSidecar::<E>::from_ssz_bytes, format)?,
>>>>>>> 969d12dc
        other => return Err(format!("Unknown type: {}", other)),
    };

    Ok(())
}

fn decode_and_print<T: Serialize>(
    bytes: &[u8],
    decoder: impl FnOnce(&[u8]) -> Result<T, ssz::DecodeError>,
    output_format: OutputFormat,
) -> Result<(), String> {
    let item = decoder(bytes).map_err(|e| format!("SSZ decode failed: {e:?}"))?;

    match output_format {
        OutputFormat::Json => {
            println!(
                "{}",
                serde_json::to_string(&item)
                    .map_err(|e| format!("Unable to write object to JSON: {e:?}"))?
            );
        }
        OutputFormat::Yaml => {
            println!(
                "{}",
                serde_yaml::to_string(&item)
                    .map_err(|e| format!("Unable to write object to YAML: {e:?}"))?
            );
        }
    }

    Ok(())
}<|MERGE_RESOLUTION|>--- conflicted
+++ resolved
@@ -83,17 +83,10 @@
         }
         "SignedBeaconBlockElectra" => decode_and_print(
             &bytes,
-<<<<<<< HEAD
-            SignedBeaconBlockElectra::<T>::from_ssz_bytes,
-            format,
-        )?,
-        "BeaconState" => decode_and_print::<BeaconState<T>>(
-=======
             SignedBeaconBlockElectra::<E>::from_ssz_bytes,
             format,
         )?,
         "BeaconState" => decode_and_print::<BeaconState<E>>(
->>>>>>> 969d12dc
             &bytes,
             |bytes| BeaconState::from_ssz_bytes(bytes, spec),
             format,
@@ -116,14 +109,7 @@
         "BeaconStateElectra" => {
             decode_and_print(&bytes, BeaconStateElectra::<E>::from_ssz_bytes, format)?
         }
-<<<<<<< HEAD
-        "BeaconStateElectra" => {
-            decode_and_print(&bytes, BeaconStateElectra::<T>::from_ssz_bytes, format)?
-        }
-        "BlobSidecar" => decode_and_print(&bytes, BlobSidecar::<T>::from_ssz_bytes, format)?,
-=======
         "BlobSidecar" => decode_and_print(&bytes, BlobSidecar::<E>::from_ssz_bytes, format)?,
->>>>>>> 969d12dc
         other => return Err(format!("Unknown type: {}", other)),
     };
 
