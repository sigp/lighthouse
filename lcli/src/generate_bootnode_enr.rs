--- conflicted
+++ resolved
@@ -37,10 +37,6 @@
         next_fork_version: genesis_fork_version,
         next_fork_epoch: Epoch::max_value(), // FAR_FUTURE_EPOCH
     };
-<<<<<<< HEAD
-
-=======
->>>>>>> f2fdbe7f
     let enr = build_enr::<E>(&enr_key, &config, &enr_fork_id, spec)
         .map_err(|e| format!("Unable to create ENR: {:?}", e))?;
 
