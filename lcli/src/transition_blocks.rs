//! # Transition Blocks
//!
//! Use this tool to apply a `SignedBeaconBlock` to a `BeaconState`. Useful for benchmarking or
//! troubleshooting consensus failures.
//!
//! It can load states and blocks from file or pull them from a beaconAPI. Objects pulled from a
//! beaconAPI can be saved to disk to reduce future calls to that server.
//!
//! Logging output is controlled via the `RUST_LOG` environment variable. For example, `export
//! RUST_LOG=debug`.
//!
//! ## Examples
//!
//! ### Run using a block from a beaconAPI
//!
//! Download the 0x6c69 block and its pre-state (the state from its parent block) from the
//! beaconAPI. Advance the pre-state to the slot of the 0x6c69 block and apply that block to the
//! pre-state.
//!
//! ```ignore
//! lcli transition-blocks \
//!     --beacon-url http://localhost:5052 \
//!     --block-id 0x6c69cf50a451f1ec905e954bf1fa22970f371a72a5aa9f8e3a43a18fdd980bec \
//!     --runs 10
//! ```
//!
//! ### Download a block and pre-state from a beaconAPI to the filesystem
//!
//! Download a block and pre-state to the filesystem, without performing any transitions:
//!
//! ```ignore
//! lcli transition-blocks \
//!     --beacon-url http://localhost:5052 \
//!     --block-id 0x6c69cf50a451f1ec905e954bf1fa22970f371a72a5aa9f8e3a43a18fdd980bec \
//!     --runs 0 \
//!     --block-output-path /tmp/block-0x6c69.ssz \
//!     --pre-state-output-path /tmp/pre-state-0x6c69.ssz
//! ```
//!
//! ### Use a block and pre-state from the filesystem
//!
//! Do one run over the block and pre-state downloaded in the previous example and save the post
//! state to file:
//!
//! ```ignore
//! lcli transition-blocks \
//!     --block-path /tmp/block-0x6c69.ssz \
//!     --pre-state-path /tmp/pre-state-0x6c69.ssz
//!     --post-state-output-path /tmp/post-state-0x6c69.ssz
//! ```
//!
//! ### Isolate block processing for benchmarking
//!
//! Try to isolate block processing as much as possible for benchmarking:
//!
//! ```ignore
//! lcli transition-blocks \
//!     --block-path /tmp/block-0x6c69.ssz \
//!     --pre-state-path /tmp/pre-state-0x6c69.ssz \
//!     --runs 10 \
//!     --exclude-cache-builds \
//!     --exclude-post-block-thc
//! ```
use beacon_chain::{
    test_utils::EphemeralHarnessType, validator_pubkey_cache::ValidatorPubkeyCache,
};
use clap::ArgMatches;
use clap_utils::{parse_optional, parse_required};
use environment::{null_logger, Environment};
use eth2::{
    types::{BlockId, StateId},
    BeaconNodeHttpClient, SensitiveUrl, Timeouts,
};
use eth2_network_config::Eth2NetworkConfig;
use ssz::Encode;
use state_processing::state_advance::complete_state_advance;
use state_processing::{
    block_signature_verifier::BlockSignatureVerifier, per_block_processing, AllCaches,
    BlockSignatureStrategy, ConsensusContext, StateProcessingStrategy, VerifyBlockRoot,
};
use std::borrow::Cow;
use std::fs::File;
use std::io::prelude::*;
use std::path::{Path, PathBuf};
use std::sync::Arc;
use std::time::{Duration, Instant};
use store::HotColdDB;
use types::{BeaconState, ChainSpec, CloneConfig, EthSpec, Hash256, SignedBeaconBlock};

const HTTP_TIMEOUT: Duration = Duration::from_secs(10);

#[derive(Debug)]
struct Config {
    no_signature_verification: bool,
    exclude_cache_builds: bool,
    exclude_post_block_thc: bool,
}

pub fn run<E: EthSpec>(
    env: Environment<E>,
    network_config: Eth2NetworkConfig,
    matches: &ArgMatches,
) -> Result<(), String> {
    let spec = &network_config.chain_spec::<E>()?;
    let executor = env.core_context().executor;

    /*
     * Parse (most) CLI arguments.
     */

    let pre_state_path: Option<PathBuf> = parse_optional(matches, "pre-state-path")?;
    let block_path: Option<PathBuf> = parse_optional(matches, "block-path")?;
    let post_state_output_path: Option<PathBuf> =
        parse_optional(matches, "post-state-output-path")?;
    let pre_state_output_path: Option<PathBuf> = parse_optional(matches, "pre-state-output-path")?;
    let block_output_path: Option<PathBuf> = parse_optional(matches, "block-output-path")?;
    let beacon_url: Option<SensitiveUrl> = parse_optional(matches, "beacon-url")?;
    let runs: usize = parse_required(matches, "runs")?;
    let config = Config {
        no_signature_verification: matches.is_present("no-signature-verification"),
        exclude_cache_builds: matches.is_present("exclude-cache-builds"),
        exclude_post_block_thc: matches.is_present("exclude-post-block-thc"),
    };

    info!("Using {} spec", E::spec_name());
    info!("Doing {} runs", runs);
    info!("{:?}", &config);

    /*
     * Load the block and pre-state from disk or beaconAPI URL.
     */

    let (mut pre_state, mut state_root_opt, block) = match (pre_state_path, block_path, beacon_url)
    {
        (Some(pre_state_path), Some(block_path), None) => {
            info!("Block path: {:?}", block_path);
            info!("Pre-state path: {:?}", pre_state_path);
            let pre_state = load_from_ssz_with(&pre_state_path, spec, BeaconState::from_ssz_bytes)?;
            let block = load_from_ssz_with(&block_path, spec, SignedBeaconBlock::from_ssz_bytes)?;
            (pre_state, None, block)
        }
        (None, None, Some(beacon_url)) => {
            let block_id: BlockId = parse_required(matches, "block-id")?;
            let client = BeaconNodeHttpClient::new(beacon_url, Timeouts::set_all(HTTP_TIMEOUT));
            executor
                .handle()
                .ok_or("shutdown in progress")?
                .block_on(async move {
                    let block = client
                        .get_beacon_blocks(block_id)
                        .await
                        .map_err(|e| format!("Failed to download block: {:?}", e))?
                        .ok_or_else(|| format!("Unable to locate block at {:?}", block_id))?
                        .data;

                    if block.slot() == spec.genesis_slot {
                        return Err("Cannot run on the genesis block".to_string());
                    }

                    let parent_block: SignedBeaconBlock<E> = client
                        .get_beacon_blocks(BlockId::Root(block.parent_root()))
                        .await
                        .map_err(|e| format!("Failed to download parent block: {:?}", e))?
                        .ok_or_else(|| format!("Unable to locate parent block at {:?}", block_id))?
                        .data;

                    let state_root = parent_block.state_root();
                    let state_id = StateId::Root(state_root);
                    let pre_state = client
                        .get_debug_beacon_states::<E>(state_id)
                        .await
                        .map_err(|e| format!("Failed to download state: {:?}", e))?
                        .ok_or_else(|| format!("Unable to locate state at {:?}", state_id))?
                        .data;

                    Ok((pre_state, Some(state_root), block))
                })
                .map_err(|e| format!("Failed to complete task: {:?}", e))?
        }
        _ => {
            return Err(
                "must supply *both* --pre-state-path and --block-path *or* only --beacon-url"
                    .into(),
            )
        }
    };

    // Compute the block root.
    let block_root = block.canonical_root();

    /*
     * Create a `BeaconStore` and `ValidatorPubkeyCache` for block signature verification.
     */

    let store = HotColdDB::open_ephemeral(
        <_>::default(),
        spec.clone(),
        null_logger().map_err(|e| format!("Failed to create null_logger: {:?}", e))?,
    )
    .map_err(|e| format!("Failed to create ephemeral store: {:?}", e))?;
    let store = Arc::new(store);

    debug!("Building pubkey cache (might take some time)");
    let validator_pubkey_cache = ValidatorPubkeyCache::new(&pre_state, store)
        .map_err(|e| format!("Failed to create pubkey cache: {:?}", e))?;

    /*
     * If cache builds are excluded from the timings, build them early so they are available for
     * each run.
     */

    if config.exclude_cache_builds {
        pre_state
            .build_all_caches(spec)
            .map_err(|e| format!("Unable to build caches: {:?}", e))?;
        let state_root = pre_state
            .update_tree_hash_cache()
            .map_err(|e| format!("Unable to build THC: {:?}", e))?;

        if state_root_opt.map_or(false, |expected| expected != state_root) {
            return Err(format!(
                "State root mismatch! Expected {}, computed {}",
                state_root_opt.unwrap(),
                state_root
            ));
        }
        state_root_opt = Some(state_root);
    }

    /*
     * Perform the core "runs".
     */

    let mut output_post_state = None;
    let mut saved_ctxt = None;
    for i in 0..runs {
        let pre_state = pre_state.clone_with(CloneConfig::all());
        let block = block.clone();

        let start = Instant::now();

        let post_state = do_transition(
            pre_state,
            block_root,
            block,
            state_root_opt,
            &config,
            &validator_pubkey_cache,
            &mut saved_ctxt,
            spec,
        )?;

        let duration = Instant::now().duration_since(start);
        info!("Run {}: {:?}", i, duration);

        if output_post_state.is_none() {
            output_post_state = Some(post_state)
        }
    }

    /*
     * Write artifacts to disk, if required.
     */

    if let Some(path) = post_state_output_path {
        let output_post_state = output_post_state.ok_or_else(|| {
            format!(
                "Post state was not computed, cannot save to disk (runs = {})",
                runs
            )
        })?;

        let mut output_file =
            File::create(path).map_err(|e| format!("Unable to create output file: {:?}", e))?;

        output_file
            .write_all(&output_post_state.as_ssz_bytes())
            .map_err(|e| format!("Unable to write to output file: {:?}", e))?;
    }

    if let Some(path) = pre_state_output_path {
        let mut output_file =
            File::create(path).map_err(|e| format!("Unable to create output file: {:?}", e))?;

        output_file
            .write_all(&pre_state.as_ssz_bytes())
            .map_err(|e| format!("Unable to write to output file: {:?}", e))?;
    }

    if let Some(path) = block_output_path {
        let mut output_file =
            File::create(path).map_err(|e| format!("Unable to create output file: {:?}", e))?;

        output_file
            .write_all(&block.as_ssz_bytes())
            .map_err(|e| format!("Unable to write to output file: {:?}", e))?;
    }

    drop(pre_state);

    Ok(())
}

<<<<<<< HEAD
#[allow(clippy::too_many_arguments)]
fn do_transition<T: EthSpec>(
    mut pre_state: BeaconState<T>,
=======
fn do_transition<E: EthSpec>(
    mut pre_state: BeaconState<E>,
>>>>>>> 969d12dc
    block_root: Hash256,
    block: SignedBeaconBlock<E>,
    mut state_root_opt: Option<Hash256>,
    config: &Config,
<<<<<<< HEAD
    validator_pubkey_cache: &ValidatorPubkeyCache<EphemeralHarnessType<T>>,
    saved_ctxt: &mut Option<ConsensusContext<T>>,
=======
    validator_pubkey_cache: &ValidatorPubkeyCache<EphemeralHarnessType<E>>,
>>>>>>> 969d12dc
    spec: &ChainSpec,
) -> Result<BeaconState<E>, String> {
    if !config.exclude_cache_builds {
        let t = Instant::now();
        pre_state
            .build_all_caches(spec)
            .map_err(|e| format!("Unable to build caches: {:?}", e))?;
        debug!("Build caches: {:?}", t.elapsed());

        let t = Instant::now();
        let state_root = pre_state
            .update_tree_hash_cache()
            .map_err(|e| format!("Unable to build tree hash cache: {:?}", e))?;
        debug!("Initial tree hash: {:?}", t.elapsed());

        if state_root_opt.map_or(false, |expected| expected != state_root) {
            return Err(format!(
                "State root mismatch! Expected {}, computed {}",
                state_root_opt.unwrap(),
                state_root
            ));
        }
        state_root_opt = Some(state_root);
    }

    let state_root = state_root_opt.ok_or("Failed to compute state root, internal error")?;

    // Transition the parent state to the block slot.
    let t = Instant::now();
    complete_state_advance(&mut pre_state, Some(state_root), block.slot(), spec)
        .map_err(|e| format!("Unable to perform complete advance: {e:?}"))?;
    debug!("Slot processing: {:?}", t.elapsed());

    // Slot and epoch processing should keep the caches fully primed.
    assert!(pre_state.all_caches_built());

    let t = Instant::now();
    pre_state
        .build_all_caches(spec)
        .map_err(|e| format!("Unable to build caches: {:?}", e))?;
    debug!("Build all caches (again): {:?}", t.elapsed());

    let mut ctxt = if let Some(ctxt) = saved_ctxt {
        ctxt.clone()
    } else {
        let ctxt = ConsensusContext::new(pre_state.slot())
            .set_current_block_root(block_root)
            .set_proposer_index(block.message().proposer_index());
        ctxt
    };

    if !config.no_signature_verification {
        let get_pubkey = move |validator_index| {
            validator_pubkey_cache
                .get(validator_index)
                .map(Cow::Borrowed)
        };

        let decompressor = move |pk_bytes| {
            // Map compressed pubkey to validator index.
            let validator_index = validator_pubkey_cache.get_index(pk_bytes)?;
            // Map validator index to pubkey (respecting guard on unknown validators).
            get_pubkey(validator_index)
        };

        let t = Instant::now();
        BlockSignatureVerifier::verify_entire_block(
            &pre_state,
            get_pubkey,
            decompressor,
            &block,
            &mut ctxt,
            spec,
        )
        .map_err(|e| format!("Invalid block signature: {:?}", e))?;
        debug!("Batch verify block signatures: {:?}", t.elapsed());

        // Signature verification should prime the indexed attestation cache.
        assert_eq!(
            ctxt.num_cached_indexed_attestations(),
            block.message().body().attestations().len()
        );
    }

    let t = Instant::now();
    per_block_processing(
        &mut pre_state,
        &block,
        BlockSignatureStrategy::NoVerification,
        StateProcessingStrategy::Accurate,
        VerifyBlockRoot::True,
        &mut ctxt,
        spec,
    )
    .map_err(|e| format!("State transition failed: {:?}", e))?;
    debug!("Process block: {:?}", t.elapsed());

    if !config.exclude_post_block_thc {
        let t = Instant::now();
        pre_state
            .update_tree_hash_cache()
            .map_err(|e| format!("Unable to build tree hash cache: {:?}", e))?;
        debug!("Post-block tree hash: {:?}", t.elapsed());
    }

    Ok(pre_state)
}

pub fn load_from_ssz_with<T>(
    path: &Path,
    spec: &ChainSpec,
    decoder: impl FnOnce(&[u8], &ChainSpec) -> Result<T, ssz::DecodeError>,
) -> Result<T, String> {
    let mut file =
        File::open(path).map_err(|e| format!("Unable to open file {:?}: {:?}", path, e))?;
    let mut bytes = vec![];
    file.read_to_end(&mut bytes)
        .map_err(|e| format!("Unable to read from file {:?}: {:?}", path, e))?;
    let t = Instant::now();
    let result = decoder(&bytes, spec).map_err(|e| format!("Ssz decode failed: {:?}", e));
    debug!("SSZ decoding {}: {:?}", path.display(), t.elapsed());
    result
}<|MERGE_RESOLUTION|>--- conflicted
+++ resolved
@@ -301,24 +301,15 @@
     Ok(())
 }
 
-<<<<<<< HEAD
 #[allow(clippy::too_many_arguments)]
-fn do_transition<T: EthSpec>(
-    mut pre_state: BeaconState<T>,
-=======
 fn do_transition<E: EthSpec>(
     mut pre_state: BeaconState<E>,
->>>>>>> 969d12dc
     block_root: Hash256,
     block: SignedBeaconBlock<E>,
     mut state_root_opt: Option<Hash256>,
     config: &Config,
-<<<<<<< HEAD
-    validator_pubkey_cache: &ValidatorPubkeyCache<EphemeralHarnessType<T>>,
-    saved_ctxt: &mut Option<ConsensusContext<T>>,
-=======
     validator_pubkey_cache: &ValidatorPubkeyCache<EphemeralHarnessType<E>>,
->>>>>>> 969d12dc
+    saved_ctxt: &mut Option<ConsensusContext<E>>,
     spec: &ChainSpec,
 ) -> Result<BeaconState<E>, String> {
     if !config.exclude_cache_builds {
