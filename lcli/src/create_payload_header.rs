--- conflicted
+++ resolved
@@ -20,15 +20,10 @@
     );
     let base_fee_per_gas = parse_required(matches, "base-fee-per-gas")?;
     let gas_limit = parse_required(matches, "gas-limit")?;
-<<<<<<< HEAD
     let file_name = matches
         .get_one::<String>("file")
         .ok_or("No file supplied")?;
-    let fork_name: ForkName = parse_optional(matches, "fork")?.unwrap_or(ForkName::Merge);
-=======
-    let file_name = matches.value_of("file").ok_or("No file supplied")?;
     let fork_name: ForkName = parse_optional(matches, "fork")?.unwrap_or(ForkName::Bellatrix);
->>>>>>> 13f94ef0
 
     let execution_payload_header: ExecutionPayloadHeader<E> = match fork_name {
         ForkName::Base | ForkName::Altair => return Err("invalid fork name".to_string()),
