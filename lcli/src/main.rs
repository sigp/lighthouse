#[macro_use]
extern crate log;
mod block_root;
mod change_genesis_time;
mod check_deposit_data;
mod create_payload_header;
mod deploy_deposit_contract;
mod eth1_genesis;
mod generate_bootnode_enr;
mod indexed_attestations;
mod insecure_validators;
mod interop_genesis;
<<<<<<< HEAD
mod mock_el;
=======
mod mnemonic_validators;
>>>>>>> 1373dcf0
mod new_testnet;
mod parse_ssz;
mod replace_state_pubkeys;
mod skip_slots;
mod state_root;
mod transition_blocks;

use clap::{App, Arg, ArgMatches, SubCommand};
use clap_utils::parse_optional;
use environment::{EnvironmentBuilder, LoggerConfig};
use eth2_network_config::Eth2NetworkConfig;
use parse_ssz::run_parse_ssz;
use std::path::PathBuf;
use std::process;
use std::str::FromStr;
use types::{EthSpec, EthSpecId};

fn main() {
    env_logger::init();

    let matches = App::new("Lighthouse CLI Tool")
        .version(lighthouse_version::VERSION)
        .about("Performs various testing-related tasks, including defining testnets.")
        .arg(
            Arg::with_name("spec")
                .short("s")
                .long("spec")
                .value_name("STRING")
                .takes_value(true)
                .possible_values(&["minimal", "mainnet", "gnosis"])
                .default_value("mainnet")
                .global(true),
        )
        .arg(
            Arg::with_name("testnet-dir")
                .short("d")
                .long("testnet-dir")
                .value_name("PATH")
                .takes_value(true)
                .global(true)
                .help("The testnet dir."),
        )
        .arg(
            Arg::with_name("network")
                .long("network")
                .value_name("NAME")
                .takes_value(true)
                .global(true)
                .help("The network to use. Defaults to mainnet.")
                .conflicts_with("testnet-dir")
        )
        .subcommand(
            SubCommand::with_name("skip-slots")
                .about(
                    "Performs a state transition from some state across some number of skip slots",
                )
                .arg(
                    Arg::with_name("output-path")
                        .long("output-path")
                        .value_name("PATH")
                        .takes_value(true)
                        .help("Path to output a SSZ file."),
                )
                .arg(
                    Arg::with_name("pre-state-path")
                        .long("pre-state-path")
                        .value_name("PATH")
                        .takes_value(true)
                        .conflicts_with("beacon-url")
                        .help("Path to a SSZ file of the pre-state."),
                )
                .arg(
                    Arg::with_name("beacon-url")
                        .long("beacon-url")
                        .value_name("URL")
                        .takes_value(true)
                        .help("URL to a beacon-API provider."),
                )
                .arg(
                    Arg::with_name("state-id")
                        .long("state-id")
                        .value_name("STATE_ID")
                        .takes_value(true)
                        .requires("beacon-url")
                        .help("Identifier for a state as per beacon-API standards (slot, root, etc.)"),
                )
                .arg(
                    Arg::with_name("runs")
                        .long("runs")
                        .value_name("INTEGER")
                        .takes_value(true)
                        .default_value("1")
                        .help("Number of repeat runs, useful for benchmarking."),
                )
                .arg(
                    Arg::with_name("state-root")
                        .long("state-root")
                        .value_name("HASH256")
                        .takes_value(true)
                        .help("Tree hash root of the provided state, to avoid computing it."),
                )
                .arg(
                    Arg::with_name("slots")
                        .long("slots")
                        .value_name("INTEGER")
                        .takes_value(true)
                        .help("Number of slots to skip forward."),
                )
                .arg(
                    Arg::with_name("partial-state-advance")
                        .long("partial-state-advance")
                        .takes_value(false)
                        .help("If present, don't compute state roots when skipping forward."),
                )
        )
        .subcommand(
            SubCommand::with_name("transition-blocks")
                .about("Performs a state transition given a pre-state and block")
                .arg(
                    Arg::with_name("pre-state-path")
                        .long("pre-state-path")
                        .value_name("PATH")
                        .takes_value(true)
                        .conflicts_with("beacon-url")
                        .requires("block-path")
                        .help("Path to load a BeaconState from as SSZ."),
                )
                .arg(
                    Arg::with_name("block-path")
                        .long("block-path")
                        .value_name("PATH")
                        .takes_value(true)
                        .conflicts_with("beacon-url")
                        .requires("pre-state-path")
                        .help("Path to load a SignedBeaconBlock from as SSZ."),
                )
                .arg(
                    Arg::with_name("post-state-output-path")
                        .long("post-state-output-path")
                        .value_name("PATH")
                        .takes_value(true)
                        .help("Path to output the post-state."),
                )
                .arg(
                    Arg::with_name("pre-state-output-path")
                        .long("pre-state-output-path")
                        .value_name("PATH")
                        .takes_value(true)
                        .help("Path to output the pre-state, useful when used with --beacon-url."),
                )
                .arg(
                    Arg::with_name("block-output-path")
                        .long("block-output-path")
                        .value_name("PATH")
                        .takes_value(true)
                        .help("Path to output the block, useful when used with --beacon-url."),
                )
                .arg(
                    Arg::with_name("beacon-url")
                        .long("beacon-url")
                        .value_name("URL")
                        .takes_value(true)
                        .help("URL to a beacon-API provider."),
                )
                .arg(
                    Arg::with_name("block-id")
                        .long("block-id")
                        .value_name("BLOCK_ID")
                        .takes_value(true)
                        .requires("beacon-url")
                        .help("Identifier for a block as per beacon-API standards (slot, root, etc.)"),
                )
                .arg(
                    Arg::with_name("runs")
                        .long("runs")
                        .value_name("INTEGER")
                        .takes_value(true)
                        .default_value("1")
                        .help("Number of repeat runs, useful for benchmarking."),
                )
                .arg(
                    Arg::with_name("no-signature-verification")
                        .long("no-signature-verification")
                        .takes_value(false)
                        .help("Disable signature verification.")
                )
                .arg(
                    Arg::with_name("exclude-cache-builds")
                        .long("exclude-cache-builds")
                        .takes_value(false)
                        .help("If present, pre-build the committee and tree-hash caches without \
                            including them in the timings."),
                )
                .arg(
                    Arg::with_name("exclude-post-block-thc")
                        .long("exclude-post-block-thc")
                        .takes_value(false)
                        .help("If present, don't rebuild the tree-hash-cache after applying \
                            the block."),
                )
        )
        .subcommand(
            SubCommand::with_name("pretty-ssz")
                .about("Parses SSZ-encoded data from a file")
                .arg(
                    Arg::with_name("format")
                        .short("f")
                        .long("format")
                        .value_name("FORMAT")
                        .takes_value(true)
                        .required(true)
                        .default_value("json")
                        .possible_values(&["json", "yaml"])
                        .help("Output format to use")
                )
                .arg(
                    Arg::with_name("type")
                        .value_name("TYPE")
                        .takes_value(true)
                        .required(true)
                        .help("Type to decode"),
                )
                .arg(
                    Arg::with_name("ssz-file")
                        .value_name("FILE")
                        .takes_value(true)
                        .required(true)
                        .help("Path to SSZ bytes"),
                )
        )
        .subcommand(
            SubCommand::with_name("deploy-deposit-contract")
                .about(
                    "Deploy a testing eth1 deposit contract.",
                )
                .arg(
                    Arg::with_name("eth1-http")
                        .long("eth1-http")
                        .short("e")
                        .value_name("ETH1_HTTP_PATH")
                        .help("Path to an Eth1 JSON-RPC IPC endpoint")
                        .takes_value(true)
                        .required(true)
                )
                .arg(
                    Arg::with_name("confirmations")
                        .value_name("INTEGER")
                        .long("confirmations")
                        .takes_value(true)
                        .default_value("3")
                        .help("The number of block confirmations before declaring the contract deployed."),
                )
                .arg(
                    Arg::with_name("validator-count")
                        .value_name("VALIDATOR_COUNT")
                        .long("validator-count")
                        .takes_value(true)
                        .help("If present, makes `validator_count` number of INSECURE deterministic deposits after \
                                deploying the deposit contract."
                        ),
                )
        )
        .subcommand(
            SubCommand::with_name("eth1-genesis")
                .about("Listens to the eth1 chain and finds the genesis beacon state")
                .arg(
                    Arg::with_name("eth1-endpoint")
                        .short("e")
                        .long("eth1-endpoint")
                        .value_name("HTTP_SERVER")
                        .takes_value(true)
                        .help("Deprecated. Use --eth1-endpoints."),
                )
                .arg(
                    Arg::with_name("eth1-endpoints")
                        .long("eth1-endpoints")
                        .value_name("HTTP_SERVER_LIST")
                        .takes_value(true)
                        .conflicts_with("eth1-endpoint")
                        .help(
                            "One or more comma-delimited URLs to eth1 JSON-RPC http APIs. \
                                If multiple endpoints are given the endpoints are used as \
                                fallback in the given order.",
                        ),
                ),
        )
        .subcommand(
            SubCommand::with_name("interop-genesis")
                .about("Produces an interop-compatible genesis state using deterministic keypairs")
                .arg(
                    Arg::with_name("validator-count")
                        .long("validator-count")
                        .index(1)
                        .value_name("INTEGER")
                        .takes_value(true)
                        .default_value("1024")
                        .help("The number of validators in the genesis state."),
                )
                .arg(
                    Arg::with_name("genesis-time")
                        .long("genesis-time")
                        .short("t")
                        .value_name("UNIX_EPOCH")
                        .takes_value(true)
                        .help("The value for state.genesis_time. Defaults to now."),
                )
                .arg(
                    Arg::with_name("genesis-fork-version")
                        .long("genesis-fork-version")
                        .value_name("HEX")
                        .takes_value(true)
                        .help(
                            "Used to avoid reply attacks between testnets. Recommended to set to
                              non-default.",
                        ),
                ),
        )
        .subcommand(
            SubCommand::with_name("change-genesis-time")
                .about(
                    "Loads a file with an SSZ-encoded BeaconState and modifies the genesis time.",
                )
                .arg(
                    Arg::with_name("ssz-state")
                        .index(1)
                        .value_name("PATH")
                        .takes_value(true)
                        .required(true)
                        .help("The path to the SSZ file"),
                )
                .arg(
                    Arg::with_name("genesis-time")
                        .index(2)
                        .value_name("UNIX_EPOCH")
                        .takes_value(true)
                        .required(true)
                        .help("The value for state.genesis_time."),
                ),
        )
        .subcommand(
            SubCommand::with_name("replace-state-pubkeys")
                .about(
                    "Loads a file with an SSZ-encoded BeaconState and replaces \
                    all the validator pubkeys with ones derived from the mnemonic \
                    such that validator indices correspond to EIP-2334 voting keypair \
                    derivation paths.",
                )
                .arg(
                    Arg::with_name("ssz-state")
                        .index(1)
                        .value_name("PATH")
                        .takes_value(true)
                        .required(true)
                        .help("The path to the SSZ file"),
                )
                .arg(
                    Arg::with_name("mnemonic")
                        .index(2)
                        .value_name("BIP39_MNENMONIC")
                        .takes_value(true)
                        .default_value(
                            "replace nephew blur decorate waste convince soup column \
                            orient excite play baby",
                        )
                        .help("The mnemonic for key derivation."),
                ),
        )
        .subcommand(
            SubCommand::with_name("create-payload-header")
                .about("Generates an SSZ file containing bytes for an `ExecutionPayloadHeader`. \
                Useful as input for `lcli new-testnet --execution-payload-header FILE`. If `--fork` \
                is not provided, a payload header for the `Bellatrix` fork will be created.")
                .arg(
                    Arg::with_name("execution-block-hash")
                        .long("execution-block-hash")
                        .value_name("BLOCK_HASH")
                        .takes_value(true)
                        .help("The block hash used when generating an execution payload. This \
                            value is used for `execution_payload_header.block_hash` as well as \
                            `execution_payload_header.random`")
                        .default_value(
                            "0x0000000000000000000000000000000000000000000000000000000000000000",
                        ),
                )
                .arg(
                    Arg::with_name("genesis-time")
                        .long("genesis-time")
                        .value_name("INTEGER")
                        .takes_value(true)
                        .help("The genesis time when generating an execution payload.")
                )
                .arg(
                    Arg::with_name("base-fee-per-gas")
                        .long("base-fee-per-gas")
                        .value_name("INTEGER")
                        .takes_value(true)
                        .help("The base fee per gas field in the execution payload generated.")
                        .default_value("1000000000"),
                )
                .arg(
                    Arg::with_name("gas-limit")
                        .long("gas-limit")
                        .value_name("INTEGER")
                        .takes_value(true)
                        .help("The gas limit field in the execution payload generated.")
                        .default_value("30000000"),
                )
                .arg(
                    Arg::with_name("file")
                        .long("file")
                        .value_name("FILE")
                        .takes_value(true)
                        .required(true)
                        .help("Output file"),
                ).arg(
                Arg::with_name("fork")
                    .long("fork")
                    .value_name("FORK")
                    .takes_value(true)
                    .default_value("bellatrix")
                    .help("The fork for which the execution payload header should be created.")
                    .possible_values(&["merge", "bellatrix", "capella"])
            )
        )
        .subcommand(
            SubCommand::with_name("new-testnet")
                .about(
                    "Produce a new testnet directory. If any of the optional flags are not
                    supplied the values will remain the default for the --spec flag",
                )
                .arg(
                    Arg::with_name("force")
                        .long("force")
                        .short("f")
                        .takes_value(false)
                        .help("Overwrites any previous testnet configurations"),
                )
                .arg(
                    Arg::with_name("interop-genesis-state")
                        .long("interop-genesis-state")
                        .takes_value(false)
                        .help(
                            "If present, a interop-style genesis.ssz file will be generated.",
                        ),
                )
                .arg(
                    Arg::with_name("derived-genesis-state")
                        .long("derived-genesis-state")
                        .takes_value(false)
                        .help(
                            "If present, a genesis.ssz file will be generated with keys generated from a given mnemonic.",
                        ),
                )
                .arg(
                    Arg::with_name("mnemonic-phrase")
                        .long("mnemonic-phrase")
                        .value_name("MNEMONIC_PHRASE")
                        .takes_value(true)
                        .requires("derived-genesis-state")
                        .help("The mnemonic with which we generate the validator keys for a derived genesis state"),
                )
                .arg(
                    Arg::with_name("min-genesis-time")
                        .long("min-genesis-time")
                        .value_name("UNIX_SECONDS")
                        .takes_value(true)
                        .help(
                            "The minimum permitted genesis time. For non-eth1 testnets will be
                              the genesis time. Defaults to now.",
                        ),
                )
                .arg(
                    Arg::with_name("min-genesis-active-validator-count")
                        .long("min-genesis-active-validator-count")
                        .value_name("INTEGER")
                        .takes_value(true)
                        .help("The number of validators required to trigger eth2 genesis."),
                )
                .arg(
                    Arg::with_name("genesis-delay")
                        .long("genesis-delay")
                        .value_name("SECONDS")
                        .takes_value(true)
                        .help("The delay between sufficient eth1 deposits and eth2 genesis."),
                )
                .arg(
                    Arg::with_name("min-deposit-amount")
                        .long("min-deposit-amount")
                        .value_name("GWEI")
                        .takes_value(true)
                        .help("The minimum permitted deposit amount."),
                )
                .arg(
                    Arg::with_name("max-effective-balance")
                        .long("max-effective-balance")
                        .value_name("GWEI")
                        .takes_value(true)
                        .help("The amount required to become a validator."),
                )
                .arg(
                    Arg::with_name("effective-balance-increment")
                        .long("effective-balance-increment")
                        .value_name("GWEI")
                        .takes_value(true)
                        .help("The steps in effective balance calculation."),
                )
                .arg(
                    Arg::with_name("ejection-balance")
                        .long("ejection-balance")
                        .value_name("GWEI")
                        .takes_value(true)
                        .help("The balance at which a validator gets ejected."),
                )
                .arg(
                    Arg::with_name("eth1-follow-distance")
                        .long("eth1-follow-distance")
                        .value_name("ETH1_BLOCKS")
                        .takes_value(true)
                        .help("The distance to follow behind the eth1 chain head."),
                )
                .arg(
                    Arg::with_name("genesis-fork-version")
                        .long("genesis-fork-version")
                        .value_name("HEX")
                        .takes_value(true)
                        .help(
                            "Used to avoid reply attacks between testnets. Recommended to set to
                              non-default.",
                        ),
                )
                .arg(
                    Arg::with_name("seconds-per-slot")
                        .long("seconds-per-slot")
                        .value_name("SECONDS")
                        .takes_value(true)
                        .help("Eth2 slot time"),
                )
                .arg(
                    Arg::with_name("seconds-per-eth1-block")
                        .long("seconds-per-eth1-block")
                        .value_name("SECONDS")
                        .takes_value(true)
                        .help("Eth1 block time"),
                )
                .arg(
                    Arg::with_name("eth1-id")
                        .long("eth1-id")
                        .value_name("ETH1_ID")
                        .takes_value(true)
                        .help("The chain id and network id for the eth1 testnet."),
                )
                .arg(
                    Arg::with_name("deposit-contract-address")
                        .long("deposit-contract-address")
                        .value_name("ETH1_ADDRESS")
                        .takes_value(true)
                        .required(true)
                        .help("The address of the deposit contract."),
                )
                .arg(
                    Arg::with_name("deposit-contract-deploy-block")
                        .long("deposit-contract-deploy-block")
                        .value_name("ETH1_BLOCK_NUMBER")
                        .takes_value(true)
                        .default_value("0")
                        .help(
                            "The block the deposit contract was deployed. Setting this is a huge
                              optimization for nodes, please do it.",
                        ),
                )
                .arg(
                    Arg::with_name("altair-fork-epoch")
                        .long("altair-fork-epoch")
                        .value_name("EPOCH")
                        .takes_value(true)
                        .help(
                            "The epoch at which to enable the Altair hard fork",
                        ),
                )
                .arg(
                    Arg::with_name("bellatrix-fork-epoch")
                        .long("bellatrix-fork-epoch")
                        .value_name("EPOCH")
                        .takes_value(true)
                        .help(
                            "The epoch at which to enable the Merge hard fork",
                        ),
                )
                .arg(
                    Arg::with_name("capella-fork-epoch")
                        .long("capella-fork-epoch")
                        .value_name("EPOCH")
                        .takes_value(true)
                        .help(
                            "The epoch at which to enable the Capella hard fork",
                        ),
                )
                .arg(
                    Arg::with_name("ttd")
                        .long("ttd")
                        .value_name("TTD")
                        .takes_value(true)
                        .help(
                            "The terminal total difficulty",
                        ),
                )
                .arg(
                    Arg::with_name("eth1-block-hash")
                        .long("eth1-block-hash")
                        .value_name("BLOCK_HASH")
                        .takes_value(true)
                        .help("The eth1 block hash used when generating a genesis state."),
                )
                .arg(
                    Arg::with_name("execution-payload-header")
                        .long("execution-payload-header")
                        .value_name("FILE")
                        .takes_value(true)
                        .required(false)
                        .help("Path to file containing `ExecutionPayloadHeader` SSZ bytes to be \
                            used in the genesis state."),
                )
                .arg(
                    Arg::with_name("validator-count")
                        .long("validator-count")
                        .value_name("INTEGER")
                        .takes_value(true)
                        .help("The number of validators when generating a genesis state."),
                )
                .arg(
                    Arg::with_name("genesis-time")
                        .long("genesis-time")
                        .value_name("INTEGER")
                        .takes_value(true)
                        .help("The genesis time when generating a genesis state."),
                )
                .arg(
                    Arg::with_name("proposer-score-boost")
                        .long("proposer-score-boost")
                        .value_name("INTEGER")
                        .takes_value(true)
                        .help("The proposer score boost to apply as a percentage, e.g. 70 = 70%"),
                )

        )
        .subcommand(
            SubCommand::with_name("check-deposit-data")
                .about("Checks the integrity of some deposit data.")
                .arg(
                    Arg::with_name("deposit-amount")
                        .index(1)
                        .value_name("GWEI")
                        .takes_value(true)
                        .required(true)
                        .help("The amount (in Gwei) that was deposited"),
                )
                .arg(
                    Arg::with_name("deposit-data")
                        .index(2)
                        .value_name("HEX")
                        .takes_value(true)
                        .required(true)
                        .help(
                            "A 0x-prefixed hex string of the deposit data. Should include the
                            function signature.",
                        ),
                ),
        )
        .subcommand(
            SubCommand::with_name("generate-bootnode-enr")
                .about("Generates an ENR address to be used as a pre-genesis boot node.")
                .arg(
                    Arg::with_name("ip")
                        .long("ip")
                        .value_name("IP_ADDRESS")
                        .takes_value(true)
                        .required(true)
                        .help("The IP address to be included in the ENR and used for discovery"),
                )
                .arg(
                    Arg::with_name("udp-port")
                        .long("udp-port")
                        .value_name("UDP_PORT")
                        .takes_value(true)
                        .required(true)
                        .help("The UDP port to be included in the ENR and used for discovery"),
                )
                .arg(
                    Arg::with_name("tcp-port")
                        .long("tcp-port")
                        .value_name("TCP_PORT")
                        .takes_value(true)
                        .required(true)
                        .help(
                            "The TCP port to be included in the ENR and used for application comms",
                        ),
                )
                .arg(
                    Arg::with_name("output-dir")
                        .long("output-dir")
                        .value_name("OUTPUT_DIRECTORY")
                        .takes_value(true)
                        .required(true)
                        .help("The directory in which to create the network dir"),
                )
                .arg(
                    Arg::with_name("genesis-fork-version")
                        .long("genesis-fork-version")
                        .value_name("HEX")
                        .takes_value(true)
                        .required(true)
                        .help(
                            "Used to avoid reply attacks between testnets. Recommended to set to
                              non-default.",
                        ),
                ),
        )
        .subcommand(
            SubCommand::with_name("insecure-validators")
                .about("Produces validator directories with INSECURE, deterministic keypairs.")
                .arg(
                    Arg::with_name("count")
                        .long("count")
                        .value_name("COUNT")
                        .takes_value(true)
                        .required(true)
                        .help("Produces validators in the range of 0..count."),
                )
                .arg(
                    Arg::with_name("base-dir")
                        .long("base-dir")
                        .value_name("BASE_DIR")
                        .takes_value(true)
                        .required(true)
                        .help("The base directory where validator keypairs and secrets are stored"),
                )
                .arg(
                    Arg::with_name("node-count")
                        .long("node-count")
                        .value_name("NODE_COUNT")
                        .takes_value(true)
                        .help("The number of nodes to divide the validator keys to"),
                )
        )
        .subcommand(
            SubCommand::with_name("mnemonic-validators")
                .about("Produces validator directories by deriving the keys from \
                        a mnemonic. For testing purposes only, DO NOT USE IN \
                        PRODUCTION!")
                .arg(
                    Arg::with_name("count")
                        .long("count")
                        .value_name("COUNT")
                        .takes_value(true)
                        .required(true)
                        .help("Produces validators in the range of 0..count."),
                )
                .arg(
                    Arg::with_name("base-dir")
                        .long("base-dir")
                        .value_name("BASE_DIR")
                        .takes_value(true)
                        .required(true)
                        .help("The base directory where validator keypairs and secrets are stored"),
                )
                .arg(
                    Arg::with_name("node-count")
                        .long("node-count")
                        .value_name("NODE_COUNT")
                        .takes_value(true)
                        .help("The number of nodes to divide the validator keys to"),
                )
                .arg(
                    Arg::with_name("mnemonic-phrase")
                        .long("mnemonic-phrase")
                        .value_name("MNEMONIC_PHRASE")
                        .takes_value(true)
                        .required(true)
                        .help("The mnemonic with which we generate the validator keys"),
                )
        )
        .subcommand(
            SubCommand::with_name("indexed-attestations")
                .about("Convert attestations to indexed form, using the committees from a state.")
                .arg(
                    Arg::with_name("state")
                        .long("state")
                        .value_name("SSZ_STATE")
                        .takes_value(true)
                        .required(true)
                        .help("BeaconState to generate committees from (SSZ)"),
                )
                .arg(
                    Arg::with_name("attestations")
                        .long("attestations")
                        .value_name("JSON_ATTESTATIONS")
                        .takes_value(true)
                        .required(true)
                        .help("List of Attestations to convert to indexed form (JSON)"),
                )
        )
        .subcommand(
            SubCommand::with_name("block-root")
                .about("Computes the block root of some block.")
                .arg(
                    Arg::with_name("block-path")
                        .long("block-path")
                        .value_name("PATH")
                        .takes_value(true)
                        .conflicts_with("beacon-url")
                        .help("Path to load a SignedBeaconBlock from as SSZ."),
                )
                .arg(
                    Arg::with_name("beacon-url")
                        .long("beacon-url")
                        .value_name("URL")
                        .takes_value(true)
                        .help("URL to a beacon-API provider."),
                )
                .arg(
                    Arg::with_name("block-id")
                        .long("block-id")
                        .value_name("BLOCK_ID")
                        .takes_value(true)
                        .requires("beacon-url")
                        .help("Identifier for a block as per beacon-API standards (slot, root, etc.)"),
                )
                .arg(
                    Arg::with_name("runs")
                        .long("runs")
                        .value_name("INTEGER")
                        .takes_value(true)
                        .default_value("1")
                        .help("Number of repeat runs, useful for benchmarking."),
                )
        )
        .subcommand(
<<<<<<< HEAD
            SubCommand::with_name("mock-el")
                .about("Creates a mock execution layer server. This is NOT SAFE and should only \
                be used for testing and development on testnets. Do not use in production. Do not \
                use on mainnet.")
                .arg(
                    Arg::with_name("jwt-output-path")
                        .long("jwt-output-path")
                        .value_name("PATH")
                        .takes_value(true)
                        .help("Path to write the JWT secret."),
                )
                .arg(
                    Arg::with_name("listen-address")
                        .long("listen-address")
                        .value_name("IP_ADDRESS")
                        .takes_value(true)
                        .help("The server will listen on this address.")
                        .default_value("127.0.0.1")
                )
                .arg(
                    Arg::with_name("listen-port")
                        .long("listen-port")
                        .value_name("PORT")
                        .takes_value(true)
                        .help("The server will listen on this port.")
                        .default_value("8551")
                )
                .arg(
                    Arg::with_name("all-payloads-valid")
                        .long("all-payloads-valid")
                        .takes_value(true)
                        .help("When set to true, the server will indicate that all payloads are \
                            valid.")
                        .default_value("true")
=======
            SubCommand::with_name("state-root")
                .about("Computes the state root of some state.")
                .arg(
                    Arg::with_name("state-path")
                        .long("state-path")
                        .value_name("PATH")
                        .takes_value(true)
                        .conflicts_with("beacon-url")
                        .help("Path to load a BeaconState from as SSZ."),
                )
                .arg(
                    Arg::with_name("beacon-url")
                        .long("beacon-url")
                        .value_name("URL")
                        .takes_value(true)
                        .help("URL to a beacon-API provider."),
                )
                .arg(
                    Arg::with_name("state-id")
                        .long("state-id")
                        .value_name("BLOCK_ID")
                        .takes_value(true)
                        .requires("beacon-url")
                        .help("Identifier for a state as per beacon-API standards (slot, root, etc.)"),
                )
                .arg(
                    Arg::with_name("runs")
                        .long("runs")
                        .value_name("INTEGER")
                        .takes_value(true)
                        .default_value("1")
                        .help("Number of repeat runs, useful for benchmarking."),
>>>>>>> 1373dcf0
                )
        )
        .get_matches();

    let result = matches
        .value_of("spec")
        .ok_or_else(|| "Missing --spec flag".to_string())
        .and_then(FromStr::from_str)
        .and_then(|eth_spec_id| match eth_spec_id {
            EthSpecId::Minimal => run(EnvironmentBuilder::minimal(), &matches),
            EthSpecId::Mainnet => run(EnvironmentBuilder::mainnet(), &matches),
            EthSpecId::Gnosis => run(EnvironmentBuilder::gnosis(), &matches),
        });

    match result {
        Ok(()) => process::exit(0),
        Err(e) => {
            println!("Failed to run lcli: {}", e);
            process::exit(1)
        }
    }
}

fn run<T: EthSpec>(
    env_builder: EnvironmentBuilder<T>,
    matches: &ArgMatches<'_>,
) -> Result<(), String> {
    let env = env_builder
        .multi_threaded_tokio_runtime()
        .map_err(|e| format!("should start tokio runtime: {:?}", e))?
        .initialize_logger(LoggerConfig {
            path: None,
            debug_level: String::from("trace"),
            logfile_debug_level: String::from("trace"),
            log_format: None,
            logfile_format: None,
            log_color: false,
            disable_log_timestamp: false,
            max_log_size: 0,
            max_log_number: 0,
            compression: false,
            is_restricted: true,
            sse_logging: false, // No SSE Logging in LCLI
        })
        .map_err(|e| format!("should start logger: {:?}", e))?
        .build()
        .map_err(|e| format!("should build env: {:?}", e))?;

    // Determine testnet-dir path or network name depending on CLI flags.
    let (testnet_dir, network_name) =
        if let Some(testnet_dir) = parse_optional::<PathBuf>(matches, "testnet-dir")? {
            (Some(testnet_dir), None)
        } else {
            let network_name =
                parse_optional(matches, "network")?.unwrap_or_else(|| "mainnet".to_string());
            (None, Some(network_name))
        };

    // Lazily load either the testnet dir or the network config, as required.
    // Some subcommands like new-testnet need the testnet dir but not the network config.
    let get_testnet_dir = || testnet_dir.clone().ok_or("testnet-dir is required");
    let get_network_config = || {
        if let Some(testnet_dir) = &testnet_dir {
            Eth2NetworkConfig::load(testnet_dir.clone()).map_err(|e| {
                format!(
                    "Unable to open testnet dir at {}: {}",
                    testnet_dir.display(),
                    e
                )
            })
        } else {
            let network_name = network_name.ok_or("no network name or testnet-dir provided")?;
            Eth2NetworkConfig::constant(&network_name)?.ok_or("invalid network name".into())
        }
    };

    match matches.subcommand() {
        ("transition-blocks", Some(matches)) => {
            let network_config = get_network_config()?;
            transition_blocks::run::<T>(env, network_config, matches)
                .map_err(|e| format!("Failed to transition blocks: {}", e))
        }
        ("skip-slots", Some(matches)) => {
            let network_config = get_network_config()?;
            skip_slots::run::<T>(env, network_config, matches)
                .map_err(|e| format!("Failed to skip slots: {}", e))
        }
        ("pretty-ssz", Some(matches)) => {
            let network_config = get_network_config()?;
            run_parse_ssz::<T>(network_config, matches)
                .map_err(|e| format!("Failed to pretty print hex: {}", e))
        }
        ("deploy-deposit-contract", Some(matches)) => {
            deploy_deposit_contract::run::<T>(env, matches)
                .map_err(|e| format!("Failed to run deploy-deposit-contract command: {}", e))
        }
        ("eth1-genesis", Some(matches)) => {
            let testnet_dir = get_testnet_dir()?;
            eth1_genesis::run::<T>(env, testnet_dir, matches)
                .map_err(|e| format!("Failed to run eth1-genesis command: {}", e))
        }
        ("interop-genesis", Some(matches)) => {
            let testnet_dir = get_testnet_dir()?;
            interop_genesis::run::<T>(testnet_dir, matches)
                .map_err(|e| format!("Failed to run interop-genesis command: {}", e))
        }
        ("change-genesis-time", Some(matches)) => {
            let testnet_dir = get_testnet_dir()?;
            change_genesis_time::run::<T>(testnet_dir, matches)
                .map_err(|e| format!("Failed to run change-genesis-time command: {}", e))
        }
        ("create-payload-header", Some(matches)) => create_payload_header::run::<T>(matches)
            .map_err(|e| format!("Failed to run create-payload-header command: {}", e)),
        ("replace-state-pubkeys", Some(matches)) => {
            let testnet_dir = get_testnet_dir()?;
            replace_state_pubkeys::run::<T>(testnet_dir, matches)
                .map_err(|e| format!("Failed to run replace-state-pubkeys command: {}", e))
        }
        ("new-testnet", Some(matches)) => {
            let testnet_dir = get_testnet_dir()?;
            new_testnet::run::<T>(testnet_dir, matches)
                .map_err(|e| format!("Failed to run new_testnet command: {}", e))
        }
        ("check-deposit-data", Some(matches)) => check_deposit_data::run(matches)
            .map_err(|e| format!("Failed to run check-deposit-data command: {}", e)),
        ("generate-bootnode-enr", Some(matches)) => generate_bootnode_enr::run::<T>(matches)
            .map_err(|e| format!("Failed to run generate-bootnode-enr command: {}", e)),
        ("insecure-validators", Some(matches)) => insecure_validators::run(matches)
            .map_err(|e| format!("Failed to run insecure-validators command: {}", e)),
        ("mnemonic-validators", Some(matches)) => mnemonic_validators::run(matches)
            .map_err(|e| format!("Failed to run mnemonic-validators command: {}", e)),
        ("indexed-attestations", Some(matches)) => indexed_attestations::run::<T>(matches)
            .map_err(|e| format!("Failed to run indexed-attestations command: {}", e)),
<<<<<<< HEAD
        ("block-root", Some(matches)) => block_root::run::<T>(env, matches)
            .map_err(|e| format!("Failed to run block-root command: {}", e)),
        ("mock-el", Some(matches)) => mock_el::run::<T>(env, matches)
            .map_err(|e| format!("Failed to run mock-el command: {}", e)),
=======
        ("block-root", Some(matches)) => {
            let network_config = get_network_config()?;
            block_root::run::<T>(env, network_config, matches)
                .map_err(|e| format!("Failed to run block-root command: {}", e))
        }
        ("state-root", Some(matches)) => {
            let network_config = get_network_config()?;
            state_root::run::<T>(env, network_config, matches)
                .map_err(|e| format!("Failed to run state-root command: {}", e))
        }
>>>>>>> 1373dcf0
        (other, _) => Err(format!("Unknown subcommand {}. See --help.", other)),
    }
}<|MERGE_RESOLUTION|>--- conflicted
+++ resolved
@@ -10,11 +10,8 @@
 mod indexed_attestations;
 mod insecure_validators;
 mod interop_genesis;
-<<<<<<< HEAD
 mod mock_el;
-=======
 mod mnemonic_validators;
->>>>>>> 1373dcf0
 mod new_testnet;
 mod parse_ssz;
 mod replace_state_pubkeys;
@@ -852,7 +849,41 @@
                 )
         )
         .subcommand(
-<<<<<<< HEAD
+            SubCommand::with_name("state-root")
+                .about("Computes the state root of some state.")
+                .arg(
+                    Arg::with_name("state-path")
+                        .long("state-path")
+                        .value_name("PATH")
+                        .takes_value(true)
+                        .conflicts_with("beacon-url")
+                        .help("Path to load a BeaconState from as SSZ."),
+                )
+                .arg(
+                    Arg::with_name("beacon-url")
+                        .long("beacon-url")
+                        .value_name("URL")
+                        .takes_value(true)
+                        .help("URL to a beacon-API provider."),
+                )
+                .arg(
+                    Arg::with_name("state-id")
+                        .long("state-id")
+                        .value_name("BLOCK_ID")
+                        .takes_value(true)
+                        .requires("beacon-url")
+                        .help("Identifier for a state as per beacon-API standards (slot, root, etc.)"),
+                )
+                .arg(
+                    Arg::with_name("runs")
+                        .long("runs")
+                        .value_name("INTEGER")
+                        .takes_value(true)
+                        .default_value("1")
+                        .help("Number of repeat runs, useful for benchmarking."),
+                )
+        )
+        .subcommand(
             SubCommand::with_name("mock-el")
                 .about("Creates a mock execution layer server. This is NOT SAFE and should only \
                 be used for testing and development on testnets. Do not use in production. Do not \
@@ -887,41 +918,7 @@
                         .help("When set to true, the server will indicate that all payloads are \
                             valid.")
                         .default_value("true")
-=======
-            SubCommand::with_name("state-root")
-                .about("Computes the state root of some state.")
-                .arg(
-                    Arg::with_name("state-path")
-                        .long("state-path")
-                        .value_name("PATH")
-                        .takes_value(true)
-                        .conflicts_with("beacon-url")
-                        .help("Path to load a BeaconState from as SSZ."),
-                )
-                .arg(
-                    Arg::with_name("beacon-url")
-                        .long("beacon-url")
-                        .value_name("URL")
-                        .takes_value(true)
-                        .help("URL to a beacon-API provider."),
-                )
-                .arg(
-                    Arg::with_name("state-id")
-                        .long("state-id")
-                        .value_name("BLOCK_ID")
-                        .takes_value(true)
-                        .requires("beacon-url")
-                        .help("Identifier for a state as per beacon-API standards (slot, root, etc.)"),
-                )
-                .arg(
-                    Arg::with_name("runs")
-                        .long("runs")
-                        .value_name("INTEGER")
-                        .takes_value(true)
-                        .default_value("1")
-                        .help("Number of repeat runs, useful for benchmarking."),
->>>>>>> 1373dcf0
-                )
+
         )
         .get_matches();
 
@@ -1054,12 +1051,6 @@
             .map_err(|e| format!("Failed to run mnemonic-validators command: {}", e)),
         ("indexed-attestations", Some(matches)) => indexed_attestations::run::<T>(matches)
             .map_err(|e| format!("Failed to run indexed-attestations command: {}", e)),
-<<<<<<< HEAD
-        ("block-root", Some(matches)) => block_root::run::<T>(env, matches)
-            .map_err(|e| format!("Failed to run block-root command: {}", e)),
-        ("mock-el", Some(matches)) => mock_el::run::<T>(env, matches)
-            .map_err(|e| format!("Failed to run mock-el command: {}", e)),
-=======
         ("block-root", Some(matches)) => {
             let network_config = get_network_config()?;
             block_root::run::<T>(env, network_config, matches)
@@ -1070,7 +1061,8 @@
             state_root::run::<T>(env, network_config, matches)
                 .map_err(|e| format!("Failed to run state-root command: {}", e))
         }
->>>>>>> 1373dcf0
+        ("mock-el", Some(matches)) => mock_el::run::<T>(env, matches)
+            .map_err(|e| format!("Failed to run mock-el command: {}", e)),
         (other, _) => Err(format!("Unknown subcommand {}. See --help.", other)),
     }
 }