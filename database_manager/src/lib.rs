--- conflicted
+++ resolved
@@ -11,12 +11,8 @@
 use clap::ValueEnum;
 use cli::{Compact, Inspect};
 use environment::{Environment, RuntimeContext};
-<<<<<<< HEAD
+use serde::{Deserialize, Serialize};
 use slog::Logger;
-=======
-use serde::{Deserialize, Serialize};
-use slog::{info, warn, Logger};
->>>>>>> 2f0af2be
 use std::fs;
 use std::io::Write;
 use std::path::PathBuf;
@@ -26,12 +22,8 @@
     metadata::{SchemaVersion, CURRENT_SCHEMA_VERSION},
     DBColumn, HotColdDB, KeyValueStore, LevelDB,
 };
-<<<<<<< HEAD
 use strum::{EnumString, EnumVariantNames, VariantNames};
 use tracing::{info, warn};
-=======
-use strum::{EnumString, EnumVariantNames};
->>>>>>> 2f0af2be
 use types::{BeaconState, EthSpec, Slot};
 
 fn parse_client_config<E: EthSpec>(
