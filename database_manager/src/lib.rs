--- conflicted
+++ resolved
@@ -306,12 +306,9 @@
     let skip = inspect_config.skip.unwrap_or(0);
     let limit = inspect_config.limit.unwrap_or(usize::MAX);
 
-<<<<<<< HEAD
     let mut prev_key = 0;
     let mut found_gaps = false;
 
-=======
->>>>>>> a9f9dc24
     let base_path = &inspect_config.output_dir;
 
     if let InspectTarget::Values = inspect_config.target {
@@ -329,7 +326,6 @@
         match inspect_config.target {
             InspectTarget::ValueSizes => {
                 println!("{}: {} bytes", hex::encode(&key), value.len());
-<<<<<<< HEAD
             }
             InspectTarget::Gaps => {
                 // Convert last 8 bytes of key to u64.
@@ -347,8 +343,6 @@
                     found_gaps = true;
                 }
                 prev_key = numeric_key;
-=======
->>>>>>> a9f9dc24
             }
             InspectTarget::ValueTotal => (),
             InspectTarget::Values => {
@@ -378,14 +372,9 @@
         num_keys += 1;
     }
 
-<<<<<<< HEAD
     if inspect_config.target == InspectTarget::Gaps && !found_gaps {
         println!("No gaps found!");
     }
-=======
-    println!("Num keys: {}", num_keys);
-    println!("Total: {} bytes", total);
->>>>>>> a9f9dc24
 
     println!("Num keys: {}", num_keys);
     println!("Total: {} bytes", total);
