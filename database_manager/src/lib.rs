use beacon_chain::{
    builder::Witness, eth1_chain::CachingEth1Backend, schema_change::migrate_schema,
    slot_clock::SystemTimeSlotClock,
};
use beacon_node::{get_data_dir, ClientConfig};
use clap::{App, Arg, ArgMatches};
use environment::{Environment, RuntimeContext};
use slog::{info, Logger};
use std::fs;
use std::io::Write;
use std::path::PathBuf;
use store::{
    errors::Error,
    metadata::{SchemaVersion, CURRENT_SCHEMA_VERSION},
    DBColumn, HotColdDB, KeyValueStore, LevelDB,
};
use strum::{EnumString, EnumVariantNames, VariantNames};
use types::{EthSpec, VList};

pub const CMD: &str = "database_manager";

pub fn version_cli_app<'a, 'b>() -> App<'a, 'b> {
    App::new("version")
        .visible_aliases(&["v"])
        .setting(clap::AppSettings::ColoredHelp)
        .about("Display database schema version")
}

pub fn migrate_cli_app<'a, 'b>() -> App<'a, 'b> {
    App::new("migrate")
        .setting(clap::AppSettings::ColoredHelp)
        .about("Migrate the database to a specific schema version")
        .arg(
            Arg::with_name("to")
                .long("to")
                .value_name("VERSION")
                .help("Schema version to migrate to")
                .takes_value(true)
                .required(true),
        )
}

pub fn inspect_cli_app<'a, 'b>() -> App<'a, 'b> {
    App::new("inspect")
        .setting(clap::AppSettings::ColoredHelp)
        .about("Inspect raw database values")
        .arg(
            Arg::with_name("column")
                .long("column")
                .value_name("TAG")
                .help("3-byte column ID (see `DBColumn`)")
                .takes_value(true)
                .required(true),
        )
        .arg(
            Arg::with_name("output")
                .long("output")
                .value_name("TARGET")
                .help("Select the type of output to show")
                .default_value("sizes")
                .possible_values(InspectTarget::VARIANTS),
        )
        .arg(
            Arg::with_name("skip")
                .long("skip")
                .value_name("N")
                .help("Skip over the first N keys"),
        )
        .arg(
            Arg::with_name("limit")
                .long("limit")
                .value_name("N")
                .help("Output at most N keys"),
        )
        .arg(
            Arg::with_name("freezer")
                .long("freezer")
                .help("Inspect the freezer DB rather than the hot DB")
                .takes_value(false),
        )
        .arg(
            Arg::with_name("output-dir")
                .long("output-dir")
                .value_name("DIR")
                .help("Base directory for the output files. Defaults to the current directory")
                .takes_value(true),
        )
}

pub fn prune_payloads_app<'a, 'b>() -> App<'a, 'b> {
    App::new("prune_payloads")
        .setting(clap::AppSettings::ColoredHelp)
        .about("Prune finalized execution payloads")
}

pub fn diff_app<'a, 'b>() -> App<'a, 'b> {
    App::new("diff")
        .setting(clap::AppSettings::ColoredHelp)
        .about("Diff SSZ balances")
        .arg(
            Arg::with_name("first")
                .long("first")
                .value_name("PATH")
                .takes_value(true)
                .required(true),
        )
        .arg(
            Arg::with_name("second")
                .long("second")
                .value_name("PATH")
                .takes_value(true)
                .required(true),
        )
}

pub fn prune_blobs_app<'a, 'b>() -> App<'a, 'b> {
    App::new("prune_blobs")
        .setting(clap::AppSettings::ColoredHelp)
        .about("Prune blobs older than data availability boundary")
}

pub fn cli_app<'a, 'b>() -> App<'a, 'b> {
    App::new(CMD)
        .visible_aliases(&["db"])
        .setting(clap::AppSettings::ColoredHelp)
        .about("Manage a beacon node database")
        .arg(
            Arg::with_name("slots-per-restore-point")
                .long("slots-per-restore-point")
                .value_name("SLOT_COUNT")
                .help(
                    "Specifies how often a freezer DB restore point should be stored. \
                       Cannot be changed after initialization. \
                       [default: 2048 (mainnet) or 64 (minimal)]",
                )
                .takes_value(true),
        )
        .arg(
            Arg::with_name("freezer-dir")
                .long("freezer-dir")
                .value_name("DIR")
                .help("Data directory for the freezer database.")
                .takes_value(true),
        )
        .arg(
            Arg::with_name("blob-prune-margin-epochs")
                .long("blob-prune-margin-epochs")
                .value_name("EPOCHS")
                .help(
                    "The margin for blob pruning in epochs. The oldest blobs are pruned \
                       up until data_availability_boundary - blob_prune_margin_epochs.",
                )
                .takes_value(true)
                .default_value("0"),
        )
        .arg(
            Arg::with_name("blobs-dir")
                .long("blobs-dir")
                .value_name("DIR")
                .help("Data directory for the blobs database.")
                .takes_value(true),
        )
        .subcommand(migrate_cli_app())
        .subcommand(version_cli_app())
        .subcommand(inspect_cli_app())
        .subcommand(prune_payloads_app())
        .subcommand(prune_blobs_app())
        .subcommand(diff_app())
}

fn parse_client_config<E: EthSpec>(
    cli_args: &ArgMatches,
    _env: &Environment<E>,
) -> Result<ClientConfig, String> {
    let mut client_config = ClientConfig::default();

    client_config.set_data_dir(get_data_dir(cli_args));

    if let Some(freezer_dir) = clap_utils::parse_optional(cli_args, "freezer-dir")? {
        client_config.freezer_db_path = Some(freezer_dir);
    }

    if let Some(blobs_db_dir) = clap_utils::parse_optional(cli_args, "blobs-dir")? {
        client_config.blobs_db_path = Some(blobs_db_dir);
    }

    if let Some(blob_prune_margin_epochs) =
        clap_utils::parse_optional(cli_args, "blob-prune-margin-epochs")?
    {
        client_config.store.blob_prune_margin_epochs = blob_prune_margin_epochs;
    }

    Ok(client_config)
}

pub fn display_db_version<E: EthSpec>(
    client_config: ClientConfig,
    runtime_context: &RuntimeContext<E>,
    log: Logger,
) -> Result<(), Error> {
    let spec = runtime_context.eth2_config.spec.clone();
    let hot_path = client_config.get_db_path();
    let cold_path = client_config.get_freezer_db_path();
    let blobs_path = client_config.get_blobs_db_path();

    let mut version = CURRENT_SCHEMA_VERSION;
    HotColdDB::<E, LevelDB<E>, LevelDB<E>>::open(
        &hot_path,
        &cold_path,
        blobs_path,
        |_, from, _| {
            version = from;
            Ok(())
        },
        client_config.store,
        spec,
        log.clone(),
    )?;

    info!(log, "Database version: {}", version.as_u64());

    if version != CURRENT_SCHEMA_VERSION {
        info!(
            log,
            "Latest schema version: {}",
            CURRENT_SCHEMA_VERSION.as_u64(),
        );
    }

    Ok(())
}

#[derive(Debug, PartialEq, Eq, EnumString, EnumVariantNames)]
pub enum InspectTarget {
    #[strum(serialize = "sizes")]
    ValueSizes,
    #[strum(serialize = "total")]
    ValueTotal,
    #[strum(serialize = "values")]
    Values,
    #[strum(serialize = "gaps")]
    Gaps,
}

pub struct InspectConfig {
    column: DBColumn,
    target: InspectTarget,
    skip: Option<usize>,
    limit: Option<usize>,
    freezer: bool,
    /// Configures where the inspect output should be stored.
    output_dir: PathBuf,
}

fn parse_inspect_config(cli_args: &ArgMatches) -> Result<InspectConfig, String> {
    let column = clap_utils::parse_required(cli_args, "column")?;
    let target = clap_utils::parse_required(cli_args, "output")?;
    let skip = clap_utils::parse_optional(cli_args, "skip")?;
    let limit = clap_utils::parse_optional(cli_args, "limit")?;
    let freezer = cli_args.is_present("freezer");

    let output_dir: PathBuf =
        clap_utils::parse_optional(cli_args, "output-dir")?.unwrap_or_else(PathBuf::new);
    Ok(InspectConfig {
        column,
        target,
        skip,
        limit,
        freezer,
        output_dir,
    })
}

pub fn inspect_db<E: EthSpec>(
    inspect_config: InspectConfig,
    client_config: ClientConfig,
    runtime_context: &RuntimeContext<E>,
    log: Logger,
) -> Result<(), String> {
    let spec = runtime_context.eth2_config.spec.clone();
    let hot_path = client_config.get_db_path();
    let cold_path = client_config.get_freezer_db_path();
    let blobs_path = client_config.get_blobs_db_path();

    let db = HotColdDB::<E, LevelDB<E>, LevelDB<E>>::open(
        &hot_path,
        &cold_path,
        blobs_path,
        |_, _, _| Ok(()),
        client_config.store,
        spec,
        log,
    )
    .map_err(|e| format!("{:?}", e))?;

    let mut total = 0;
    let mut num_keys = 0;

    let sub_db = if inspect_config.freezer {
        &db.cold_db
    } else {
        &db.hot_db
    };

    let skip = inspect_config.skip.unwrap_or(0);
    let limit = inspect_config.limit.unwrap_or(usize::MAX);

<<<<<<< HEAD
    let mut prev_key = 0;
    let mut found_gaps = false;

=======
>>>>>>> b6a78e29
    let base_path = &inspect_config.output_dir;

    if let InspectTarget::Values = inspect_config.target {
        fs::create_dir_all(base_path)
            .map_err(|e| format!("Unable to create import directory: {:?}", e))?;
    }

    for res in sub_db
        .iter_column::<Vec<u8>>(inspect_config.column)
        .skip(skip)
        .take(limit)
    {
        let (key, value) = res.map_err(|e| format!("{:?}", e))?;

        match inspect_config.target {
            InspectTarget::ValueSizes => {
                println!("{}: {} bytes", hex::encode(&key), value.len());
<<<<<<< HEAD
            }
            InspectTarget::Gaps => {
                // Convert last 8 bytes of key to u64.
                let numeric_key = u64::from_be_bytes(
                    key[key.len() - 8..]
                        .try_into()
                        .expect("key is at least 8 bytes"),
                );

                if numeric_key > prev_key + 1 {
                    println!(
                        "gap between keys {} and {} (offset: {})",
                        prev_key, numeric_key, num_keys,
                    );
                    found_gaps = true;
                }
                prev_key = numeric_key;
=======
>>>>>>> b6a78e29
            }
            InspectTarget::ValueTotal => (),
            InspectTarget::Values => {
                let file_path = base_path.join(format!(
                    "{}_{}.ssz",
                    inspect_config.column.as_str(),
                    hex::encode(&key)
                ));

                let write_result = fs::OpenOptions::new()
                    .create(true)
                    .write(true)
                    .open(&file_path)
                    .map_err(|e| format!("Failed to open file: {:?}", e))
                    .map(|mut file| {
                        file.write_all(&value)
                            .map_err(|e| format!("Failed to write file: {:?}", e))
                    });
                if let Err(e) = write_result {
                    println!("Error writing values to file {:?}: {:?}", file_path, e);
                } else {
                    println!("Successfully saved values to file: {:?}", file_path);
                }
            }
        }
        total += value.len();
        num_keys += 1;
    }

<<<<<<< HEAD
    if inspect_config.target == InspectTarget::Gaps && !found_gaps {
        println!("No gaps found!");
    }
=======
    println!("Num keys: {}", num_keys);
    println!("Total: {} bytes", total);
>>>>>>> b6a78e29

    println!("Num keys: {}", num_keys);
    println!("Total: {} bytes", total);

    Ok(())
}

pub struct MigrateConfig {
    to: SchemaVersion,
}

fn parse_migrate_config(cli_args: &ArgMatches) -> Result<MigrateConfig, String> {
    let to = SchemaVersion(clap_utils::parse_required(cli_args, "to")?);

    Ok(MigrateConfig { to })
}

pub fn migrate_db<E: EthSpec>(
    migrate_config: MigrateConfig,
    client_config: ClientConfig,
    runtime_context: &RuntimeContext<E>,
    log: Logger,
) -> Result<(), Error> {
    let spec = &runtime_context.eth2_config.spec;
    let hot_path = client_config.get_db_path();
    let cold_path = client_config.get_freezer_db_path();
    let blobs_path = client_config.get_blobs_db_path();

    let mut from = CURRENT_SCHEMA_VERSION;
    let to = migrate_config.to;
    let db = HotColdDB::<E, LevelDB<E>, LevelDB<E>>::open(
        &hot_path,
        &cold_path,
        blobs_path,
        |_, db_initial_version, _| {
            from = db_initial_version;
            Ok(())
        },
        client_config.store.clone(),
        spec.clone(),
        log.clone(),
    )?;

    info!(
        log,
        "Migrating database schema";
        "from" => from.as_u64(),
        "to" => to.as_u64(),
    );

    migrate_schema::<Witness<SystemTimeSlotClock, CachingEth1Backend<E>, _, _, _>>(
        db,
        client_config.eth1.deposit_contract_deploy_block,
        from,
        to,
        log,
        spec,
    )
}

pub struct DiffConfig {
    first: PathBuf,
    second: PathBuf,
}

fn parse_diff_config(cli_args: &ArgMatches) -> Result<DiffConfig, String> {
    let first = clap_utils::parse_required(cli_args, "first")?;
    let second = clap_utils::parse_required(cli_args, "second")?;

    Ok(DiffConfig { first, second })
}

pub fn diff<E: EthSpec>(diff_config: &DiffConfig, log: Logger) -> Result<(), Error> {
    use ssz::{Decode, Encode};
    use std::fs::File;
    use std::io::Read;
    use store::StoreConfig;

    let mut first_file = File::open(&diff_config.first).unwrap();
    let mut second_file = File::open(&diff_config.second).unwrap();

    let mut first_bytes = vec![];
    first_file.read_to_end(&mut first_bytes).unwrap();
    let first: VList<u64, E::ValidatorRegistryLimit> = VList::from_ssz_bytes(&first_bytes).unwrap();

    let mut second_bytes = vec![];
    second_file.read_to_end(&mut second_bytes).unwrap();
    let second: VList<u64, E::ValidatorRegistryLimit> =
        VList::from_ssz_bytes(&second_bytes).unwrap();

    let mut diff_balances = Vec::with_capacity(second.len());

    for (i, new_balance) in second.iter().enumerate() {
        let old_balance = first.get(i).copied().unwrap_or(0);
        let diff = new_balance.wrapping_sub(old_balance);
        diff_balances.push(diff);
    }

    let diff_ssz_bytes = diff_balances.as_ssz_bytes();
    let config = StoreConfig::default();
    let compressed_diff_bytes = config.compress_bytes(&diff_ssz_bytes).unwrap();

    info!(
        log,
        "Compressed diff to {} bytes (from {})",
        compressed_diff_bytes.len(),
        diff_ssz_bytes.len()
    );
    Ok(())
}

pub fn prune_payloads<E: EthSpec>(
    client_config: ClientConfig,
    runtime_context: &RuntimeContext<E>,
    log: Logger,
) -> Result<(), Error> {
    let spec = &runtime_context.eth2_config.spec;
    let hot_path = client_config.get_db_path();
    let cold_path = client_config.get_freezer_db_path();
    let blobs_path = client_config.get_blobs_db_path();

    let db = HotColdDB::<E, LevelDB<E>, LevelDB<E>>::open(
        &hot_path,
        &cold_path,
        blobs_path,
        |_, _, _| Ok(()),
        client_config.store,
        spec.clone(),
        log,
    )?;

    // If we're trigging a prune manually then ignore the check on the split's parent that bails
    // out early.
    let force = true;
    db.try_prune_execution_payloads(force)
}

pub fn prune_blobs<E: EthSpec>(
    client_config: ClientConfig,
    runtime_context: &RuntimeContext<E>,
    log: Logger,
) -> Result<(), Error> {
    let spec = &runtime_context.eth2_config.spec;
    let hot_path = client_config.get_db_path();
    let cold_path = client_config.get_freezer_db_path();
    let blobs_path = client_config.get_blobs_db_path();

    let db = HotColdDB::<E, LevelDB<E>, LevelDB<E>>::open(
        &hot_path,
        &cold_path,
        blobs_path,
        |_, _, _| Ok(()),
        client_config.store,
        spec.clone(),
        log,
    )?;

    // If we're triggering a prune manually then ignore the check on `epochs_per_blob_prune` that
    // bails out early by passing true to the force parameter.
    db.try_prune_most_blobs(true)
}

/// Run the database manager, returning an error string if the operation did not succeed.
pub fn run<T: EthSpec>(cli_args: &ArgMatches<'_>, env: Environment<T>) -> Result<(), String> {
    let client_config = parse_client_config(cli_args, &env)?;
    let context = env.core_context();
    let log = context.log().clone();
    let format_err = |e| format!("Fatal error: {:?}", e);

    match cli_args.subcommand() {
        ("version", Some(_)) => {
            display_db_version(client_config, &context, log).map_err(format_err)
        }
        ("migrate", Some(cli_args)) => {
            let migrate_config = parse_migrate_config(cli_args)?;
            migrate_db(migrate_config, client_config, &context, log).map_err(format_err)
        }
        ("inspect", Some(cli_args)) => {
            let inspect_config = parse_inspect_config(cli_args)?;
            inspect_db(inspect_config, client_config, &context, log)
        }
        ("prune_payloads", Some(_)) => {
            prune_payloads(client_config, &context, log).map_err(format_err)
        }
        ("diff", Some(cli_args)) => {
            let diff_config = parse_diff_config(cli_args)?;
            diff::<T>(&diff_config, log).map_err(format_err)
        }
        ("prune_blobs", Some(_)) => prune_blobs(client_config, &context, log).map_err(format_err),
        _ => Err("Unknown subcommand, for help `lighthouse database_manager --help`".into()),
    }
}<|MERGE_RESOLUTION|>--- conflicted
+++ resolved
@@ -305,12 +305,9 @@
     let skip = inspect_config.skip.unwrap_or(0);
     let limit = inspect_config.limit.unwrap_or(usize::MAX);
 
-<<<<<<< HEAD
     let mut prev_key = 0;
     let mut found_gaps = false;
 
-=======
->>>>>>> b6a78e29
     let base_path = &inspect_config.output_dir;
 
     if let InspectTarget::Values = inspect_config.target {
@@ -328,7 +325,6 @@
         match inspect_config.target {
             InspectTarget::ValueSizes => {
                 println!("{}: {} bytes", hex::encode(&key), value.len());
-<<<<<<< HEAD
             }
             InspectTarget::Gaps => {
                 // Convert last 8 bytes of key to u64.
@@ -346,8 +342,6 @@
                     found_gaps = true;
                 }
                 prev_key = numeric_key;
-=======
->>>>>>> b6a78e29
             }
             InspectTarget::ValueTotal => (),
             InspectTarget::Values => {
@@ -377,14 +371,9 @@
         num_keys += 1;
     }
 
-<<<<<<< HEAD
     if inspect_config.target == InspectTarget::Gaps && !found_gaps {
         println!("No gaps found!");
     }
-=======
-    println!("Num keys: {}", num_keys);
-    println!("Total: {} bytes", total);
->>>>>>> b6a78e29
 
     println!("Num keys: {}", num_keys);
     println!("Total: {} bytes", total);
