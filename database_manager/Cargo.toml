[package]
name = "database_manager"
version = "0.1.0"
edition = { workspace = true }

[dependencies]
beacon_chain = { workspace = true }
beacon_node = { workspace = true }
clap = { workspace = true }
clap_utils = { workspace = true }
environment = { workspace = true }
hex = { workspace = true }
store = { workspace = true }
types = { workspace = true }
slog = { workspace = true }
<<<<<<< HEAD
tracing = { workspace = true }
strum = { workspace = true }
=======
strum = { workspace = true }
serde = { workspace = true }
>>>>>>> 2f0af2be
<|MERGE_RESOLUTION|>--- conflicted
+++ resolved
@@ -13,10 +13,6 @@
 store = { workspace = true }
 types = { workspace = true }
 slog = { workspace = true }
-<<<<<<< HEAD
 tracing = { workspace = true }
 strum = { workspace = true }
-=======
-strum = { workspace = true }
-serde = { workspace = true }
->>>>>>> 2f0af2be
+serde = { workspace = true }