--- conflicted
+++ resolved
@@ -47,11 +47,7 @@
 }
 
 /// Run the account manager, returning an error if the operation did not succeed.
-<<<<<<< HEAD
-pub fn run<T: EthSpec>(matches: &ArgMatches, env: Environment<T>) -> Result<(), String> {
-=======
-pub fn run<'a, E: EthSpec>(matches: &'a ArgMatches<'a>, env: Environment<E>) -> Result<(), String> {
->>>>>>> 969d12dc
+pub fn run<E: EthSpec>(matches: &ArgMatches, env: Environment<E>) -> Result<(), String> {
     let context = env.core_context();
     let spec = context.eth2_config.spec;
     let dump_config = clap_utils::parse_optional(matches, DUMP_CONFIGS_FLAG)?
@@ -66,13 +62,8 @@
         .block_on_dangerous(
             async {
                 match matches.subcommand() {
-<<<<<<< HEAD
                     Some((create_validators::CMD, matches)) => {
-                        create_validators::cli_run::<T>(matches, &spec, dump_config).await
-=======
-                    (create_validators::CMD, Some(matches)) => {
                         create_validators::cli_run::<E>(matches, &spec, dump_config).await
->>>>>>> 969d12dc
                     }
                     Some((import_validators::CMD, matches)) => {
                         import_validators::cli_run(matches, dump_config).await
